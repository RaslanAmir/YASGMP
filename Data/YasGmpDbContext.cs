using System;
using Microsoft.EntityFrameworkCore;
using Microsoft.EntityFrameworkCore.Storage.ValueConversion;
using YasGMP.Models;
using WorkOrderActionType = YasGMP.Models.Enums.WorkOrderActionType;

namespace YasGMP.Data
{
    /// <summary>
    /// Glavni DbContext klase za pristup bazi podataka YasGMP aplikacije.
    /// Sadrži DbSet-ove za sve entitete i konfiguracije modela.
    /// </summary>
    public class YasGmpDbContext : DbContext
    {
        /// <summary>
        /// Konstruktor prima DbContextOptions za konfiguraciju konteksta.
        /// </summary>
        /// <param name="options">Opcije konfiguracije DbContext-a</param>
        public YasGmpDbContext(DbContextOptions<YasGmpDbContext> options) : base(options)
        {
        }

		// === DbSet-ovi za sve entitete ===
        public DbSet<AdminActivityLog> AdminActivityLogs { get; set; }
        public DbSet<ApiAuditLog> ApiAuditLogs { get; set; }
        public DbSet<ApiKey> ApiKeys { get; set; }
        public DbSet<ApiUsageLog> ApiUsageLogs { get; set; }
        public DbSet<Asset> Assets { get; set; }
        public DbSet<Attachment> Attachments { get; set; }
        public DbSet<AttachmentAuditLog> AttachmentAuditLogs { get; set; }
        public DbSet<AuditLog> AuditLogs { get; set; }
        public DbSet<AuditLogEntry> AuditLogEntries { get; set; }
        public DbSet<BackupHistory> BackupHistories { get; set; }
        public DbSet<Building> Buildings { get; set; }
        public DbSet<Calibration> Calibrations { get; set; }
        public DbSet<CalibrationAudit> CalibrationAudits { get; set; }
        public DbSet<CalibrationAuditLog> CalibrationAuditLogs { get; set; }
        public DbSet<CalibrationExportLog> CalibrationExportLogs { get; set; }
        public DbSet<CalibrationSensor> CalibrationSensors { get; set; }
        public DbSet<CapaAction> CapaActions { get; set; }
        public DbSet<CapaActionLog> CapaActionLogs { get; set; }
        public DbSet<CapaCase> CapaCases { get; set; }
        public DbSet<CapaStatusHistory> CapaStatusHistories { get; set; }
        public DbSet<ChangeControl> ChangeControls { get; set; }
        public DbSet<ChecklistItem> ChecklistItems { get; set; }
        public DbSet<ChecklistTemplate> ChecklistTemplates { get; set; }
        public DbSet<Comment> Comments { get; set; }
        public DbSet<Component> Components { get; set; }
        public DbSet<ComponentDevice> ComponentDevices { get; set; }
        public DbSet<ComponentModel> ComponentModels { get; set; }
        public DbSet<ComponentPart> ComponentParts { get; set; }
        public DbSet<ComponentQualification> ComponentQualifications { get; set; }
        public DbSet<ComponentType> ComponentTypes { get; set; }
        public DbSet<ConfigChangeLog> ConfigChangeLogs { get; set; }
        public DbSet<ContractorIntervention> ContractorInterventions { get; set; }
        public DbSet<ContractorInterventionAudit> ContractorInterventionAudits { get; set; }
        public DbSet<Dashboard> Dashboards { get; set; }
        public DbSet<DelegatedPermission> DelegatedPermissions { get; set; }
        public DbSet<DeleteLog> DeleteLogs { get; set; }
        public DbSet<Department> Departments { get; set; }
        public DbSet<Deviation> Deviations { get; set; }
        public DbSet<DeviationAudit> DeviationAudits { get; set; }
        public DbSet<DigitalSignature> DigitalSignatures { get; set; }
        public DbSet<DocumentAuditEvent> DocumentAuditEvents { get; set; }
        public DbSet<DocumentControl> DocumentControls { get; set; }
        public DbSet<DocumentVersion> DocumentVersions { get; set; }
        public DbSet<EntityAuditLog> EntityAuditLogs { get; set; }
        public DbSet<EntityTag> EntityTags { get; set; }
        public DbSet<ExportAuditLog> ExportAuditLogs { get; set; }
        public DbSet<ExportPrintLog> ExportPrintLogs { get; set; }
        public DbSet<ExternalContractor> ExternalContractors { get; set; }
        public DbSet<FailureMode> FailureModes { get; set; }
        public DbSet<ForensicUserChangeLog> ForensicUserChangeLogs { get; set; }
        public DbSet<Incident> Incidents { get; set; }
        public DbSet<IncidentAction> IncidentActions { get; set; }
        public DbSet<IncidentAudit> IncidentAudits { get; set; }
        public DbSet<IncidentLog> IncidentLogs { get; set; }
        public DbSet<IncidentReport> IncidentReports { get; set; }
        public DbSet<Inspection> Inspections { get; set; }
        public DbSet<IntegrationLog> IntegrationLogs { get; set; }
        public DbSet<InventoryTransaction> InventoryTransactions { get; set; }
        public DbSet<IotAnomalyLog> IotAnomalyLogs { get; set; }
        public DbSet<IotDevice> IotDevices { get; set; }
        public DbSet<IotEventAudit> IotEventAudits { get; set; }
        public DbSet<IotGateway> IotGateways { get; set; }
        public DbSet<IotSensorData> IotSensorDatas { get; set; }
        public DbSet<IrregularitiesLog> IrregularitiesLogs { get; set; }
        public DbSet<JobTitle> JobTitles { get; set; }
        public DbSet<KpiWidget> KpiWidgets { get; set; }
<<<<<<< HEAD
        public DbSet<YasGMP.Models.Location> Locations { get; set; }
=======
        public DbSet<Location> Locations { get; set; }
>>>>>>> f48dd29c
        public DbSet<LogEntry> LogEntries { get; set; }
        public DbSet<LoginAttemptLog> LoginAttemptLogs { get; set; }
        public DbSet<LookupDomain> LookupDomains { get; set; }
        public DbSet<LookupValue> LookupValues { get; set; }
        public DbSet<Machine> Machines { get; set; }
        public DbSet<MachineComponent> MachineComponents { get; set; }
        public DbSet<MachineLifecycleEvent> MachineLifecycleEvents { get; set; }
        public DbSet<MachineModel> MachineModels { get; set; }
        public DbSet<MachineStatus> MachineStatuses { get; set; }
        public DbSet<MachineType> MachineTypes { get; set; }
        public DbSet<MaintenanceExecutionLog> MaintenanceExecutionLogs { get; set; }
        public DbSet<Manufacturer> Manufacturers { get; set; }
        public DbSet<MeasurementUnit> MeasurementUnits { get; set; }
        public DbSet<MobileDeviceLog> MobileDeviceLogs { get; set; }
        public DbSet<Notification> Notifications { get; set; }
        public DbSet<NotificationChannelEvent> NotificationChannelEvents { get; set; }
        public DbSet<NotificationLog> NotificationLogs { get; set; }
        public DbSet<NotificationQueue> NotificationQueues { get; set; }
        public DbSet<NotificationTemplate> NotificationTemplates { get; set; }
        public DbSet<Part> Parts { get; set; }
        public DbSet<PartBom> PartBoms { get; set; }
        public DbSet<PartChangeLog> PartChangeLogs { get; set; }
        public DbSet<PartSupplierPrice> PartSupplierPrices { get; set; }
        public DbSet<PartUsage> PartUsages { get; set; }
        public DbSet<PartUsageAuditLog> PartUsageAuditLogs { get; set; }
        public DbSet<Permission> Permissions { get; set; }
        public DbSet<PermissionChangeLog> PermissionChangeLogs { get; set; }
        public DbSet<PermissionRequest> PermissionRequests { get; set; }
        public DbSet<Photo> Photos { get; set; }
        public DbSet<PpmPlan> PpmPlans { get; set; }
        public DbSet<PreventiveMaintenancePlan> PreventiveMaintenancePlans { get; set; }
        public DbSet<ProductRecallLog> ProductRecallLogs { get; set; }
        public DbSet<Qualification> Qualifications { get; set; }
        public DbSet<QualificationAuditLog> QualificationAuditLogs { get; set; }
        public DbSet<QualityEvent> QualityEvents { get; set; }
        public DbSet<RefDomain> RefDomains { get; set; }
        public DbSet<RefValue> RefValues { get; set; }
        public DbSet<Report> Reports { get; set; }
        public DbSet<ReportSchedule> ReportSchedules { get; set; }
        public DbSet<RequalificationSchedule> RequalificationSchedules { get; set; }
        public DbSet<ResponsibleParty> ResponsibleParties { get; set; }
        public DbSet<RiskAssessment> RiskAssessments { get; set; }
        public DbSet<RiskAssessmentAuditLog> RiskAssessmentAuditLogs { get; set; }
        public DbSet<RiskWorkflowEntry> RiskWorkflowEntries { get; set; }
        public DbSet<Role> Roles { get; set; }
        public DbSet<RoleAudit> RoleAudits { get; set; }
        public DbSet<RolePermission> RolePermissions { get; set; }
        public DbSet<Room> Rooms { get; set; }
        public DbSet<ScheduledJob> ScheduledJobs { get; set; }
        public DbSet<ScheduledJobAuditLog> ScheduledJobAuditLogs { get; set; }
        public DbSet<SchemaMigrationLog> SchemaMigrationLogs { get; set; }
        public DbSet<SensitiveDataAccessLog> SensitiveDataAccessLogs { get; set; }
        public DbSet<SensorDataLog> SensorDataLogs { get; set; }
        public DbSet<SensorModel> SensorModels { get; set; }
        public DbSet<SensorType> SensorTypes { get; set; }
        public DbSet<SessionLog> SessionLogs { get; set; }
        public DbSet<Setting> Settings { get; set; }
        public DbSet<SettingAuditLog> SettingAuditLogs { get; set; }
        public DbSet<SettingVersion> SettingVersions { get; set; }
        public DbSet<Site> Sites { get; set; }
        public DbSet<SopDocument> SopDocuments { get; set; }
        public DbSet<SopDocumentLog> SopDocumentLogs { get; set; }
        public DbSet<SparePart> SpareParts { get; set; }
        public DbSet<SqlQueryAuditLog> SqlQueryAuditLogs { get; set; }
        public DbSet<StockChangeLog> StockChangeLogs { get; set; }
        public DbSet<StockLevel> StockLevels { get; set; }
        public DbSet<Supplier> Suppliers { get; set; }
        public DbSet<SupplierAudit> SupplierAudits { get; set; }
        public DbSet<SupplierEntity> SupplierEntities { get; set; }
        public DbSet<SupplierRiskAudit> SupplierRiskAudits { get; set; }
        public DbSet<SystemEventLog> SystemEventLogs { get; set; }
        public DbSet<SystemParameter> SystemParameters { get; set; }
        public DbSet<Tag> Tags { get; set; }
        public DbSet<Tenant> Tenants { get; set; }
        public DbSet<TrainingAuditLog> TrainingAuditLogs { get; set; }
        public DbSet<TrainingLog> TrainingLogs { get; set; }
        public DbSet<TrainingRecord> TrainingRecords { get; set; }
        public DbSet<User> Users { get; set; }
        public DbSet<UserActivityLog> UserActivityLogs { get; set; }
        public DbSet<UserAudit> UserAudits { get; set; }
        public DbSet<UserEsignature> UserEsignatures { get; set; }
        public DbSet<UserLoginLog> UserLoginLogs { get; set; }
        public DbSet<UserPermission> UserPermissions { get; set; }
        public DbSet<UserPermissionOverride> UserPermissionOverrides { get; set; }
        public DbSet<UserRoleAssignment> UserRoleAssignments { get; set; }
        public DbSet<UserRoleHistory> UserRoleHistories { get; set; }
        public DbSet<UserRoleMapping> UserRoleMappings { get; set; }
        public DbSet<UserSubscription> UserSubscriptions { get; set; }
        public DbSet<UserTraining> UserTrainings { get; set; }
        public DbSet<UserWindowLayout> UserWindowLayouts { get; set; }
        public DbSet<Warehouse> Warehouses { get; set; }
        public DbSet<WarehouseStock> WarehouseStocks { get; set; }
        public DbSet<WorkOrder> WorkOrders { get; set; }
        public DbSet<WorkOrderAttachment> WorkOrderAttachments { get; set; }
        public DbSet<WorkOrderAudit> WorkOrderAudits { get; set; }
        public DbSet<WorkOrderChecklistItem> WorkOrderChecklistItems { get; set; }
        public DbSet<WorkOrderComment> WorkOrderComments { get; set; }
        public DbSet<WorkOrderPart> WorkOrderParts { get; set; }
        public DbSet<WorkOrderSignature> WorkOrderSignatures { get; set; }
        public DbSet<WorkOrderStatusLog> WorkOrderStatusLogs { get; set; }

        /// <summary>
        /// Konfiguracija modela i relacija u bazi podataka.
        /// </summary>
        /// <param name="modelBuilder">ModelBuilder za konfiguraciju EF Core modela</param>
        protected override void OnModelCreating(ModelBuilder modelBuilder)
        {
            base.OnModelCreating(modelBuilder);

            // Konfiguracija enum polja u WorkOrderAudit (Action) kao string u bazi
            modelBuilder.Entity<WorkOrderAudit>()
                .Property(a => a.Action)
                .HasConversion(new EnumToStringConverter<WorkOrderActionType>())
                .IsRequired();

            // Primjer konfiguracije odnosa između WorkOrder i WorkOrderAudit
            modelBuilder.Entity<WorkOrderAudit>()
                .HasOne(a => a.WorkOrder)
                .WithMany(w => w.AuditTrail)
                .HasForeignKey(a => a.WorkOrderId)
                .OnDelete(DeleteBehavior.Cascade);

            modelBuilder.Entity<WorkOrderAudit>()
                .HasOne(a => a.User)
                .WithMany()
                .HasForeignKey(a => a.UserId)
                .OnDelete(DeleteBehavior.SetNull);

            // Konfiguracija indeksa za performanse na WorkOrderAudit ChangedAt
            modelBuilder.Entity<WorkOrderAudit>()
                .HasIndex(a => a.ChangedAt);

            // Konfiguracija User role enum kao string
            modelBuilder.Entity<User>()
                .Property(u => u.Role)
                .HasConversion<string>()
                .IsRequired();

            // Ostale konfiguracije (npr. dužine stringova, odnosi, indeksi)

            // Primjer: jedinstveni indeks na korisničko ime
            modelBuilder.Entity<User>()
                .HasIndex(u => u.Username)
                .IsUnique();

            // Primjeri dodatnih konfiguracija (po potrebi)
            modelBuilder.Entity<Manufacturer>()
                .Property(x => x.Name)
                .HasMaxLength(256)
                .IsRequired();

            modelBuilder.Entity<Models.Location>()
                .Property(x => x.Name)
                .HasMaxLength(256)
                .IsRequired();

            modelBuilder.Entity<Supplier>()
                .Property(x => x.Name)
                .HasMaxLength(256)
                .IsRequired();

            // Postavi cascade delete gdje je smisleno (npr. WorkOrder -> Comments)
            modelBuilder.Entity<WorkOrderComment>()
                .HasOne(c => c.WorkOrder)
                .WithMany(w => w.Comments)
                .HasForeignKey(c => c.WorkOrderId)
                .OnDelete(DeleteBehavior.Cascade);

            // Work order attachments cascade on delete
            modelBuilder.Entity<WorkOrderAttachment>()
                .HasOne(a => a.WorkOrder)
                .WithMany()
                .HasForeignKey(a => a.WorkOrderId)
                .OnDelete(DeleteBehavior.Cascade);

            // Work order status logs cascade on delete
            modelBuilder.Entity<WorkOrderStatusLog>()
                .HasOne(l => l.WorkOrder)
                .WithMany(w => w.StatusTimeline)
                .HasForeignKey(l => l.WorkOrderId)
                .OnDelete(DeleteBehavior.Cascade);

            // WorkOrder -> Signatures (1:N, cascade)
            modelBuilder.Entity<WorkOrderSignature>()
                .HasOne(s => s.WorkOrder)
                .WithMany(w => w.Signatures)
                .HasForeignKey(s => s.WorkOrderId)
                .OnDelete(DeleteBehavior.Cascade);

            // --- Machine relacije i ograničenja ---

            // Machine -> MachineComponents (1:N, cascade)
            modelBuilder.Entity<MachineComponent>()
                .HasOne(mc => mc.Machine)
                .WithMany(m => m.Components)
                .HasForeignKey(mc => mc.MachineId)
                .OnDelete(DeleteBehavior.Cascade);

            // Jednostavni indeksi/dužine stringova
            modelBuilder.Entity<Machine>()
                .Property(m => m.Code)
                .HasMaxLength(128);

            modelBuilder.Entity<Machine>()
                .Property(m => m.Name)
                .HasMaxLength(256);

            modelBuilder.Entity<Machine>()
                .Property(m => m.Status)
                .HasMaxLength(64);

            modelBuilder.Entity<Machine>()
                .HasIndex(m => m.Code)
                .IsUnique(false);

            // Primjeri dodatnih konfiguracija (po potrebi)
            modelBuilder.Entity<Manufacturer>()
                .Property(x => x.Name)
                .HasMaxLength(256)
                .IsRequired();

            modelBuilder.Entity<Models.Location>()
                .Property(x => x.Name)
                .HasMaxLength(256)
                .IsRequired();

            modelBuilder.Entity<Supplier>()
                .Property(x => x.Name)
                .HasMaxLength(256)
                .IsRequired();
        }
    }
}

<|MERGE_RESOLUTION|>--- conflicted
+++ resolved
@@ -87,11 +87,7 @@
         public DbSet<IrregularitiesLog> IrregularitiesLogs { get; set; }
         public DbSet<JobTitle> JobTitles { get; set; }
         public DbSet<KpiWidget> KpiWidgets { get; set; }
-<<<<<<< HEAD
         public DbSet<YasGMP.Models.Location> Locations { get; set; }
-=======
-        public DbSet<Location> Locations { get; set; }
->>>>>>> f48dd29c
         public DbSet<LogEntry> LogEntries { get; set; }
         public DbSet<LoginAttemptLog> LoginAttemptLogs { get; set; }
         public DbSet<LookupDomain> LookupDomains { get; set; }
