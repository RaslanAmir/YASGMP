using System;
using Microsoft.EntityFrameworkCore;
using Microsoft.EntityFrameworkCore.Storage.ValueConversion;
using YasGMP.Models;
using WorkOrderActionType = YasGMP.Models.Enums.WorkOrderActionType;

namespace YasGMP.Data
{
    /// <summary>
    /// Glavni DbContext klase za pristup bazi podataka YasGMP aplikacije.
    /// Sadrži DbSet-ove za sve entitete i konfiguracije modela.
    /// </summary>
    public class YasGmpDbContext : DbContext
    {
        /// <summary>
        /// Konstruktor prima DbContextOptions za konfiguraciju konteksta.
        /// </summary>
        /// <param name="options">Opcije konfiguracije DbContext-a</param>
        public YasGmpDbContext(DbContextOptions<YasGmpDbContext> options) : base(options)
        {
        }

		// === DbSet-ovi za sve entitete ===
        public DbSet<AdminActivityLog> AdminActivityLogs { get; set; }
        public DbSet<ApiAuditLog> ApiAuditLogs { get; set; }
        public DbSet<ApiKey> ApiKeys { get; set; }
        public DbSet<ApiUsageLog> ApiUsageLogs { get; set; }
        public DbSet<Asset> Assets { get; set; }
        public DbSet<Attachment> Attachments { get; set; }
        public DbSet<AttachmentLink> AttachmentLinks { get; set; }
        public DbSet<RetentionPolicy> RetentionPolicies { get; set; }
        public DbSet<AttachmentAuditLog> AttachmentAuditLogs { get; set; }
        public DbSet<AuditLog> AuditLogs { get; set; }
        public DbSet<AuditLogEntry> AuditLogEntries { get; set; }
        public DbSet<BackupHistory> BackupHistories { get; set; }
        public DbSet<Building> Buildings { get; set; }
        public DbSet<Calibration> Calibrations { get; set; }
        public DbSet<CalibrationAudit> CalibrationAudits { get; set; }
        public DbSet<CalibrationAuditLog> CalibrationAuditLogs { get; set; }
        public DbSet<CalibrationExportLog> CalibrationExportLogs { get; set; }
        public DbSet<CalibrationSensor> CalibrationSensors { get; set; }
        public DbSet<CapaAction> CapaActions { get; set; }
        public DbSet<CapaActionLog> CapaActionLogs { get; set; }
        public DbSet<CapaCase> CapaCases { get; set; }
        public DbSet<CapaStatusHistory> CapaStatusHistories { get; set; }
        public DbSet<ChangeControl> ChangeControls { get; set; }
        public DbSet<ChecklistItem> ChecklistItems { get; set; }
        public DbSet<ChecklistTemplate> ChecklistTemplates { get; set; }
        public DbSet<Comment> Comments { get; set; }
        public DbSet<Component> Components { get; set; }
        public DbSet<ComponentDevice> ComponentDevices { get; set; }
        public DbSet<ComponentModel> ComponentModels { get; set; }
        public DbSet<ComponentPart> ComponentParts { get; set; }
        public DbSet<ComponentQualification> ComponentQualifications { get; set; }
        public DbSet<ComponentType> ComponentTypes { get; set; }
        public DbSet<ConfigChangeLog> ConfigChangeLogs { get; set; }
        public DbSet<ContractorIntervention> ContractorInterventions { get; set; }
        public DbSet<ContractorInterventionAudit> ContractorInterventionAudits { get; set; }
        public DbSet<Dashboard> Dashboards { get; set; }
        public DbSet<DelegatedPermission> DelegatedPermissions { get; set; }
        public DbSet<DeleteLog> DeleteLogs { get; set; }
        public DbSet<Department> Departments { get; set; }
        public DbSet<Deviation> Deviations { get; set; }
        public DbSet<DeviationAudit> DeviationAudits { get; set; }
        public DbSet<DigitalSignature> DigitalSignatures { get; set; }
        public DbSet<DocumentAuditEvent> DocumentAuditEvents { get; set; }
        public DbSet<DocumentControl> DocumentControls { get; set; }
        public DbSet<DocumentVersion> DocumentVersions { get; set; }
        public DbSet<EntityAuditLog> EntityAuditLogs { get; set; }
        public DbSet<EntityTag> EntityTags { get; set; }
        public DbSet<ExportAuditLog> ExportAuditLogs { get; set; }
        public DbSet<ExportPrintLog> ExportPrintLogs { get; set; }
        public DbSet<ExternalContractor> ExternalContractors { get; set; }
        public DbSet<FailureMode> FailureModes { get; set; }
        public DbSet<ForensicUserChangeLog> ForensicUserChangeLogs { get; set; }
        public DbSet<Incident> Incidents { get; set; }
        public DbSet<IncidentAction> IncidentActions { get; set; }
        public DbSet<IncidentAudit> IncidentAudits { get; set; }
        public DbSet<IncidentLog> IncidentLogs { get; set; }
        public DbSet<IncidentReport> IncidentReports { get; set; }
        public DbSet<Inspection> Inspections { get; set; }
        public DbSet<IntegrationLog> IntegrationLogs { get; set; }
        public DbSet<InventoryTransaction> InventoryTransactions { get; set; }
        public DbSet<IotAnomalyLog> IotAnomalyLogs { get; set; }
        public DbSet<IotDevice> IotDevices { get; set; }
        public DbSet<IotEventAudit> IotEventAudits { get; set; }
        public DbSet<IotGateway> IotGateways { get; set; }
        public DbSet<IotSensorData> IotSensorDatas { get; set; }
        public DbSet<IrregularitiesLog> IrregularitiesLogs { get; set; }
        public DbSet<JobTitle> JobTitles { get; set; }
        public DbSet<KpiWidget> KpiWidgets { get; set; }
        public DbSet<YasGMP.Models.Location> Locations { get; set; }
        public DbSet<LogEntry> LogEntries { get; set; }
        public DbSet<LoginAttemptLog> LoginAttemptLogs { get; set; }
        public DbSet<LookupDomain> LookupDomains { get; set; }
        public DbSet<LookupValue> LookupValues { get; set; }
        public DbSet<Machine> Machines { get; set; }
        public DbSet<MachineComponent> MachineComponents { get; set; }
        public DbSet<MachineLifecycleEvent> MachineLifecycleEvents { get; set; }
        public DbSet<MachineModel> MachineModels { get; set; }
        public DbSet<MachineStatus> MachineStatuses { get; set; }
        public DbSet<MachineType> MachineTypes { get; set; }
        public DbSet<MaintenanceExecutionLog> MaintenanceExecutionLogs { get; set; }
        public DbSet<Manufacturer> Manufacturers { get; set; }
        public DbSet<MeasurementUnit> MeasurementUnits { get; set; }
        public DbSet<MobileDeviceLog> MobileDeviceLogs { get; set; }
        public DbSet<Notification> Notifications { get; set; }
        public DbSet<NotificationChannelEvent> NotificationChannelEvents { get; set; }
        public DbSet<NotificationLog> NotificationLogs { get; set; }
        public DbSet<NotificationQueue> NotificationQueues { get; set; }
        public DbSet<NotificationTemplate> NotificationTemplates { get; set; }
        public DbSet<Part> Parts { get; set; }
        public DbSet<PartBom> PartBoms { get; set; }
        public DbSet<PartChangeLog> PartChangeLogs { get; set; }
        public DbSet<PartSupplierPrice> PartSupplierPrices { get; set; }
        public DbSet<PartUsage> PartUsages { get; set; }
        public DbSet<PartUsageAuditLog> PartUsageAuditLogs { get; set; }
        public DbSet<Permission> Permissions { get; set; }
        public DbSet<PermissionChangeLog> PermissionChangeLogs { get; set; }
        public DbSet<PermissionRequest> PermissionRequests { get; set; }
        public DbSet<Photo> Photos { get; set; }
        public DbSet<PpmPlan> PpmPlans { get; set; }
        public DbSet<PreventiveMaintenancePlan> PreventiveMaintenancePlans { get; set; }
        public DbSet<ProductRecallLog> ProductRecallLogs { get; set; }
        public DbSet<Qualification> Qualifications { get; set; }
        public DbSet<QualificationAuditLog> QualificationAuditLogs { get; set; }
        public DbSet<QualityEvent> QualityEvents { get; set; }
        public DbSet<RefDomain> RefDomains { get; set; }
        public DbSet<RefValue> RefValues { get; set; }
        public DbSet<Report> Reports { get; set; }
        public DbSet<ReportSchedule> ReportSchedules { get; set; }
        public DbSet<RequalificationSchedule> RequalificationSchedules { get; set; }
        public DbSet<ResponsibleParty> ResponsibleParties { get; set; }
        public DbSet<RiskAssessment> RiskAssessments { get; set; }
        public DbSet<RiskAssessmentAuditLog> RiskAssessmentAuditLogs { get; set; }
        public DbSet<RiskWorkflowEntry> RiskWorkflowEntries { get; set; }
        public DbSet<Role> Roles { get; set; }
        public DbSet<RoleAudit> RoleAudits { get; set; }
        public DbSet<RolePermission> RolePermissions { get; set; }
        public DbSet<Room> Rooms { get; set; }
        public DbSet<ScheduledJob> ScheduledJobs { get; set; }
        public DbSet<ScheduledJobAuditLog> ScheduledJobAuditLogs { get; set; }
        public DbSet<SchemaMigrationLog> SchemaMigrationLogs { get; set; }
        public DbSet<SensitiveDataAccessLog> SensitiveDataAccessLogs { get; set; }
        public DbSet<SensorDataLog> SensorDataLogs { get; set; }
        public DbSet<SensorModel> SensorModels { get; set; }
        public DbSet<SensorType> SensorTypes { get; set; }
        public DbSet<SessionLog> SessionLogs { get; set; }
        public DbSet<Setting> Settings { get; set; }
        public DbSet<SettingAuditLog> SettingAuditLogs { get; set; }
        public DbSet<SettingVersion> SettingVersions { get; set; }
        public DbSet<Site> Sites { get; set; }
        public DbSet<SopDocument> SopDocuments { get; set; }
        public DbSet<SopDocumentLog> SopDocumentLogs { get; set; }
        public DbSet<SparePart> SpareParts { get; set; }
        public DbSet<SqlQueryAuditLog> SqlQueryAuditLogs { get; set; }
        public DbSet<StockChangeLog> StockChangeLogs { get; set; }
        public DbSet<StockLevel> StockLevels { get; set; }
        public DbSet<Supplier> Suppliers { get; set; }
        public DbSet<SupplierAudit> SupplierAudits { get; set; }
        public DbSet<SupplierEntity> SupplierEntities { get; set; }
        public DbSet<SupplierRiskAudit> SupplierRiskAudits { get; set; }
        public DbSet<SystemEventLog> SystemEventLogs { get; set; }
        public DbSet<SystemParameter> SystemParameters { get; set; }
        public DbSet<Tag> Tags { get; set; }
        public DbSet<Tenant> Tenants { get; set; }
        public DbSet<TrainingAuditLog> TrainingAuditLogs { get; set; }
        public DbSet<TrainingLog> TrainingLogs { get; set; }
        public DbSet<TrainingRecord> TrainingRecords { get; set; }
        public DbSet<User> Users { get; set; }
        public DbSet<UserActivityLog> UserActivityLogs { get; set; }
        public DbSet<UserAudit> UserAudits { get; set; }
        public DbSet<UserEsignature> UserEsignatures { get; set; }
        public DbSet<UserLoginLog> UserLoginLogs { get; set; }
        public DbSet<UserPermission> UserPermissions { get; set; }
        public DbSet<UserPermissionOverride> UserPermissionOverrides { get; set; }
        public DbSet<UserRoleAssignment> UserRoleAssignments { get; set; }
        public DbSet<UserRoleHistory> UserRoleHistories { get; set; }
        public DbSet<UserRoleMapping> UserRoleMappings { get; set; }
        public DbSet<UserSubscription> UserSubscriptions { get; set; }
        public DbSet<UserTraining> UserTrainings { get; set; }
        public DbSet<UserWindowLayout> UserWindowLayouts { get; set; }
        public DbSet<Warehouse> Warehouses { get; set; }
        public DbSet<WarehouseStock> WarehouseStocks { get; set; }
        public DbSet<WorkOrder> WorkOrders { get; set; }
        public DbSet<WorkOrderAttachment> WorkOrderAttachments { get; set; }
        public DbSet<WorkOrderAudit> WorkOrderAudits { get; set; }
        public DbSet<WorkOrderChecklistItem> WorkOrderChecklistItems { get; set; }
        public DbSet<WorkOrderComment> WorkOrderComments { get; set; }
        public DbSet<WorkOrderPart> WorkOrderParts { get; set; }
        public DbSet<WorkOrderSignature> WorkOrderSignatures { get; set; }
        public DbSet<WorkOrderStatusLog> WorkOrderStatusLogs { get; set; }

        /// <summary>
        /// Konfiguracija modela i relacija u bazi podataka.
        /// </summary>
        /// <param name="modelBuilder">ModelBuilder za konfiguraciju EF Core modela</param>
        protected override void OnModelCreating(ModelBuilder modelBuilder)
        {
            base.OnModelCreating(modelBuilder);

            // Konfiguracija enum polja u WorkOrderAudit (Action) kao string u bazi
            modelBuilder.Entity<WorkOrderAudit>()
                .Property(a => a.Action)
                .HasConversion(new EnumToStringConverter<WorkOrderActionType>())
                .IsRequired();

            modelBuilder.Entity<Calibration>()
                .HasOne(c => c.PreviousCalibration)
                .WithMany()
                .HasForeignKey(c => c.PreviousCalibrationId);

            modelBuilder.Entity<Calibration>()
                .HasOne(c => c.NextCalibration)
                .WithMany()
                .HasForeignKey(c => c.NextCalibrationId);

            // Primjer konfiguracije odnosa između WorkOrder i WorkOrderAudit
            modelBuilder.Entity<WorkOrderAudit>()
                .HasOne(a => a.WorkOrder)
                .WithMany(w => w.AuditTrail)
                .HasForeignKey(a => a.WorkOrderId)
                .OnDelete(DeleteBehavior.Cascade);

            modelBuilder.Entity<WorkOrderAudit>()
                .HasOne(a => a.User)
                .WithMany()
                .HasForeignKey(a => a.UserId)
                .OnDelete(DeleteBehavior.SetNull);

            // Konfiguracija indeksa za performanse na WorkOrderAudit ChangedAt
            modelBuilder.Entity<WorkOrderAudit>()
                .HasIndex(a => a.ChangedAt);

            // Konfiguracija User role enum kao string
            modelBuilder.Entity<User>()
                .Property(u => u.Role)
                .HasConversion<string>()
                .IsRequired();

            // Ostale konfiguracije (npr. dužine stringova, odnosi, indeksi)

            // Primjer: jedinstveni indeks na korisničko ime
            modelBuilder.Entity<User>()
                .HasIndex(u => u.Username)
                .IsUnique();

<<<<<<< HEAD
            modelBuilder.Entity<RolePermission>(entity =>
            {
                entity.ToTable("role_permissions");

                entity.HasKey(rp => new { rp.RoleId, rp.PermissionId });

                entity.HasOne(rp => rp.Role)
                    .WithMany(r => r.RolePermissions)
                    .HasForeignKey(rp => rp.RoleId)
                    .OnDelete(DeleteBehavior.Cascade);

                entity.HasOne(rp => rp.Permission)
                    .WithMany(p => p.RolePermissions)
                    .HasForeignKey(rp => rp.PermissionId)
                    .OnDelete(DeleteBehavior.Cascade);

                entity.HasOne(rp => rp.AssignedBy)
                    .WithMany()
                    .HasForeignKey(rp => rp.AssignedById)
                    .OnDelete(DeleteBehavior.SetNull);
            });

            modelBuilder.Entity<UserPermission>(entity =>
            {
                entity.ToTable("user_permissions");

                entity.HasKey(up => new { up.UserId, up.PermissionId });

                entity.HasOne(up => up.User)
                    .WithMany()
                    .HasForeignKey(up => up.UserId)
                    .OnDelete(DeleteBehavior.Cascade);

                entity.HasOne(up => up.Permission)
                    .WithMany(p => p.UserPermissions)
                    .HasForeignKey(up => up.PermissionId)
                    .OnDelete(DeleteBehavior.Cascade);

                entity.HasOne(up => up.AssignedBy)
                    .WithMany()
                    .HasForeignKey(up => up.AssignedById)
                    .OnDelete(DeleteBehavior.SetNull);
            });

            modelBuilder.Entity<UserRoleMapping>(entity =>
            {
                entity.ToTable("user_roles");

                entity.HasKey(urm => new { urm.UserId, urm.RoleId });

                entity.HasOne(urm => urm.User)
                    .WithMany()
                    .HasForeignKey(urm => urm.UserId)
                    .OnDelete(DeleteBehavior.Cascade);

                entity.HasOne(urm => urm.Role)
                    .WithMany()
                    .HasForeignKey(urm => urm.RoleId)
                    .OnDelete(DeleteBehavior.Cascade);

                entity.HasOne(urm => urm.AssignedBy)
                    .WithMany()
                    .HasForeignKey(urm => urm.AssignedById)
                    .OnDelete(DeleteBehavior.SetNull);
            });

=======
>>>>>>> b6092350
            modelBuilder.Entity<Role>()
                .HasMany(r => r.Permissions)
                .WithMany(p => p.Roles)
                .UsingEntity<RolePermission>(
<<<<<<< HEAD
                    j => j.HasOne(rp => rp.Permission)
                        .WithMany(p => p.RolePermissions)
                        .HasForeignKey(rp => rp.PermissionId),
                    j => j.HasOne(rp => rp.Role)
                        .WithMany(r => r.RolePermissions)
                        .HasForeignKey(rp => rp.RoleId));
=======
                    j => j
                        .HasOne(rp => rp.Permission)
                        .WithMany(p => p.RolePermissions)
                        .HasForeignKey(rp => rp.PermissionId),
                    j => j
                        .HasOne(rp => rp.Role)
                        .WithMany(r => r.RolePermissions)
                        .HasForeignKey(rp => rp.RoleId),
                    j =>
                    {
                        j.HasKey(rp => new { rp.RoleId, rp.PermissionId });
                        j.ToTable("role_permissions");
                    });
>>>>>>> b6092350

            modelBuilder.Entity<User>()
                .HasMany(u => u.Permissions)
                .WithMany(p => p.Users)
                .UsingEntity<UserPermission>(
<<<<<<< HEAD
                    j => j.HasOne(up => up.Permission)
                        .WithMany(p => p.UserPermissions)
                        .HasForeignKey(up => up.PermissionId),
                    j => j.HasOne(up => up.User)
                        .WithMany()
                        .HasForeignKey(up => up.UserId));
=======
                    j => j
                        .HasOne(up => up.Permission)
                        .WithMany(p => p.UserPermissions)
                        .HasForeignKey(up => up.PermissionId),
                    j => j
                        .HasOne(up => up.User)
                        .WithMany()
                        .HasForeignKey(up => up.UserId),
                    j =>
                    {
                        j.HasKey(up => new { up.UserId, up.PermissionId });
                        j.ToTable("user_permissions");
                    });
>>>>>>> b6092350

            modelBuilder.Entity<User>()
                .HasMany(u => u.Roles)
                .WithMany(r => r.Users)
                .UsingEntity<UserRoleMapping>(
<<<<<<< HEAD
                    j => j.HasOne(urm => urm.Role)
                        .WithMany()
                        .HasForeignKey(urm => urm.RoleId),
                    j => j.HasOne(urm => urm.User)
                        .WithMany()
                        .HasForeignKey(urm => urm.UserId));
=======
                    j => j
                        .HasOne(urm => urm.Role)
                        .WithMany()
                        .HasForeignKey(urm => urm.RoleId),
                    j => j
                        .HasOne(urm => urm.User)
                        .WithMany()
                        .HasForeignKey(urm => urm.UserId),
                    j =>
                    {
                        j.HasKey(urm => new { urm.UserId, urm.RoleId });
                        j.ToTable("user_roles");
                    });
>>>>>>> b6092350

            ConfigureAdminActivityLog(modelBuilder);
            ConfigureApiKey(modelBuilder);
            ConfigureContractorInterventionAudit(modelBuilder);
            ConfigureInventoryTransaction(modelBuilder);
            ConfigureQualityEvent(modelBuilder);
            ConfigureStockLevel(modelBuilder);
            ConfigureWarehouse(modelBuilder);

            // Postavi cascade delete gdje je smisleno (npr. WorkOrder -> Comments)
            modelBuilder.Entity<WorkOrderComment>()
                .HasOne(c => c.WorkOrder)
                .WithMany(w => w.Comments)
                .HasForeignKey(c => c.WorkOrderId)
                .OnDelete(DeleteBehavior.Cascade);

            // Work order attachments cascade on delete
            modelBuilder.Entity<WorkOrderAttachment>()
                .HasOne(a => a.WorkOrder)
                .WithMany()
                .HasForeignKey(a => a.WorkOrderId)
                .OnDelete(DeleteBehavior.Cascade);

            // Work order status logs cascade on delete
            modelBuilder.Entity<WorkOrderStatusLog>()
                .HasOne(l => l.WorkOrder)
                .WithMany(w => w.StatusTimeline)
                .HasForeignKey(l => l.WorkOrderId)
                .OnDelete(DeleteBehavior.Cascade);

            // WorkOrder -> Signatures (1:N, cascade)
            modelBuilder.Entity<WorkOrderSignature>()
                .HasOne(s => s.WorkOrder)
                .WithMany(w => w.Signatures)
                .HasForeignKey(s => s.WorkOrderId)
                .OnDelete(DeleteBehavior.Cascade);

            // --- Machine relacije i ograničenja ---

            // Machine -> MachineComponents (1:N, cascade)
            modelBuilder.Entity<MachineComponent>()
                .HasOne(mc => mc.Machine)
                .WithMany(m => m.Components)
                .HasForeignKey(mc => mc.MachineId)
                .OnDelete(DeleteBehavior.Cascade);

            // Jednostavni indeksi/dužine stringova
            modelBuilder.Entity<Machine>()
                .Property(m => m.Code)
                .HasMaxLength(128);

            modelBuilder.Entity<Machine>()
                .Property(m => m.Name)
                .HasMaxLength(256);

            modelBuilder.Entity<Machine>()
                .Property(m => m.Status)
                .HasMaxLength(64);

            modelBuilder.Entity<Machine>()
                .HasIndex(m => m.Code)
                .IsUnique(false);
        }

        private static void ConfigureAdminActivityLog(ModelBuilder modelBuilder)
        {
            modelBuilder.Entity<AdminActivityLog>(entity =>
            {
                entity.ToTable("admin_activity_log");

                entity.HasKey(e => e.Id);

                entity.Property(e => e.Id).HasColumnName("id");
                entity.Property(e => e.AdminId).HasColumnName("admin_id");
                entity.Property(e => e.ActivityTime).HasColumnName("activity_time");
                entity.Property(e => e.Activity)
                    .HasColumnName("activity")
                    .HasMaxLength(255)
                    .IsRequired();
                entity.Property(e => e.AffectedTable)
                    .HasColumnName("affected_table")
                    .HasMaxLength(100)
                    .IsRequired();
                entity.Property(e => e.AffectedRecordId).HasColumnName("affected_record_id");
                entity.Property(e => e.Details).HasColumnName("details");
                entity.Property(e => e.SourceIp)
                    .HasColumnName("source_ip")
                    .HasMaxLength(45);
                entity.Property(e => e.DeviceName)
                    .HasColumnName("device_name")
                    .HasMaxLength(128);
                entity.Property(e => e.SessionId)
                    .HasColumnName("session_id")
                    .HasMaxLength(64);
                entity.Property(e => e.DigitalSignature)
                    .HasColumnName("digital_signature")
                    .HasMaxLength(256);
                entity.Property(e => e.ChangeVersion).HasColumnName("change_version");
                entity.Property(e => e.IsDeleted).HasColumnName("is_deleted");
                entity.Property(e => e.Note).HasColumnName("note");

                entity.HasIndex(e => e.AdminId)
                    .HasDatabaseName("fk_adminact_user");

                entity.HasOne(e => e.Admin)
                    .WithMany()
                    .HasForeignKey(e => e.AdminId)
                    .OnDelete(DeleteBehavior.SetNull)
                    .HasConstraintName("fk_adminact_user");
            });
        }

        private static void ConfigureApiKey(ModelBuilder modelBuilder)
        {
            modelBuilder.Entity<ApiKey>(entity =>
            {
                entity.ToTable("api_keys");

                entity.HasKey(e => e.Id);

                entity.Property(e => e.Id).HasColumnName("id");
                entity.Property(e => e.Key)
                    .HasColumnName("key_value")
                    .HasMaxLength(255)
                    .IsRequired();
                entity.Property(e => e.Description)
                    .HasColumnName("description")
                    .HasMaxLength(255);
                entity.Property(e => e.OwnerId).HasColumnName("owner_id");
                entity.Property(e => e.IsActive).HasColumnName("is_active");
                entity.Property(e => e.CreatedAt).HasColumnName("created_at");
                entity.Property(e => e.LastUsedAt).HasColumnName("last_used_at");

                entity.HasIndex(e => e.Key)
                    .HasDatabaseName("key_value")
                    .IsUnique();

                entity.HasIndex(e => e.OwnerId)
                    .HasDatabaseName("fk_apikey_owner");

                entity.HasOne<User>()
                    .WithMany()
                    .HasForeignKey(e => e.OwnerId)
                    .OnDelete(DeleteBehavior.SetNull)
                    .HasConstraintName("fk_apikey_owner");
            });
        }

        private static void ConfigureContractorInterventionAudit(ModelBuilder modelBuilder)
        {
            modelBuilder.Entity<ContractorInterventionAudit>(entity =>
            {
                entity.ToTable("contractor_intervention_audit");

                entity.HasKey(e => e.Id);

                entity.Property(e => e.Id).HasColumnName("id");
                entity.Property(e => e.InterventionId)
                    .HasColumnName("intervention_id")
                    .IsRequired();
                entity.Property(e => e.UserId).HasColumnName("user_id");
                entity.Property(e => e.Action)
                    .HasColumnName("action")
                    .HasMaxLength(30)
                    .IsRequired();
                entity.Property(e => e.Details).HasColumnName("details");
                entity.Property(e => e.ChangedAt).HasColumnName("changed_at");
                entity.Property(e => e.SourceIp)
                    .HasColumnName("source_ip")
                    .HasMaxLength(45);
                entity.Property(e => e.DeviceInfo)
                    .HasColumnName("device_info")
                    .HasMaxLength(255);
                entity.Property(e => e.SessionId)
                    .HasColumnName("session_id")
                    .HasMaxLength(100);
                entity.Property(e => e.DigitalSignature)
                    .HasColumnName("digital_signature")
                    .HasMaxLength(255);
                entity.Property(e => e.OldValue).HasColumnName("old_value");
                entity.Property(e => e.NewValue).HasColumnName("new_value");
                entity.Property(e => e.Note).HasColumnName("note");

                entity.HasIndex(e => e.InterventionId)
                    .HasDatabaseName("fk_cia_intervention");
                entity.HasIndex(e => e.UserId)
                    .HasDatabaseName("fk_cia_user");

                entity.HasOne<ContractorIntervention>()
                    .WithMany()
                    .HasForeignKey(e => e.InterventionId)
                    .OnDelete(DeleteBehavior.Restrict)
                    .HasConstraintName("fk_cia_intervention");

                entity.HasOne<User>()
                    .WithMany()
                    .HasForeignKey(e => e.UserId)
                    .OnDelete(DeleteBehavior.Restrict)
                    .HasConstraintName("fk_cia_user");
            });
        }

        private static void ConfigureInventoryTransaction(ModelBuilder modelBuilder)
        {
            modelBuilder.Entity<InventoryTransaction>(entity =>
            {
                entity.ToTable("inventory_transactions");

                entity.HasKey(e => e.Id);

                entity.Property(e => e.Id).HasColumnName("id");
                entity.Property(e => e.PartId).HasColumnName("part_id");
                entity.Property(e => e.WarehouseId).HasColumnName("warehouse_id");
                entity.Property(e => e.TransactionType)
                    .HasColumnName("transaction_type")
                    .HasMaxLength(8)
                    .IsRequired();
                entity.Property(e => e.Quantity).HasColumnName("quantity");
                entity.Property(e => e.TransactionDate).HasColumnName("transaction_date");
                entity.Property(e => e.PerformedById).HasColumnName("performed_by");
                entity.Property(e => e.RelatedDocument)
                    .HasColumnName("related_document")
                    .HasMaxLength(255);
                entity.Property(e => e.Note).HasColumnName("note");

                entity.HasIndex(e => e.PartId)
                    .HasDatabaseName("fk_it_part");
                entity.HasIndex(e => e.PerformedById)
                    .HasDatabaseName("fk_it_user");
                entity.HasIndex(e => e.WarehouseId)
                    .HasDatabaseName("fk_it_warehouse");

                entity.HasOne(e => e.Part)
                    .WithMany(p => p.InventoryTransactions)
                    .HasForeignKey(e => e.PartId)
                    .OnDelete(DeleteBehavior.Restrict)
                    .HasConstraintName("fk_it_part");

                entity.HasOne(e => e.Warehouse)
                    .WithMany()
                    .HasForeignKey(e => e.WarehouseId)
                    .OnDelete(DeleteBehavior.Restrict)
                    .HasConstraintName("fk_it_warehouse");

                entity.HasOne(e => e.PerformedBy)
                    .WithMany()
                    .HasForeignKey(e => e.PerformedById)
                    .OnDelete(DeleteBehavior.Restrict)
                    .HasConstraintName("fk_it_user");
            });
        }

        private static void ConfigureQualityEvent(ModelBuilder modelBuilder)
        {
            modelBuilder.Entity<QualityEvent>(entity =>
            {
                entity.ToTable("quality_events");

                entity.HasKey(e => e.Id);

                entity.Property(e => e.Id).HasColumnName("id");
                entity.Property(e => e.EventType)
                    .HasColumnName("event_type")
                    .HasConversion<string>()
                    .HasMaxLength(14);
                entity.Property(e => e.DateOpen)
                    .HasColumnName("date_open")
                    .HasColumnType("date");
                entity.Property(e => e.DateClose)
                    .HasColumnName("date_close")
                    .HasColumnType("date");
                entity.Property(e => e.Description).HasColumnName("description");
                entity.Property(e => e.RelatedMachineId).HasColumnName("related_machine");
                entity.Property(e => e.RelatedComponentId).HasColumnName("related_component");
                entity.Property(e => e.Status)
                    .HasColumnName("status")
                    .HasConversion<string>()
                    .HasMaxLength(12);
                entity.Property(e => e.Actions).HasColumnName("actions");
                entity.Property(e => e.DocFile)
                    .HasColumnName("doc_file")
                    .HasMaxLength(255);
                entity.Property(e => e.DigitalSignature)
                    .HasColumnName("digital_signature")
                    .HasMaxLength(128);
                entity.Property(e => e.CreatedById).HasColumnName("created_by_id");
                entity.Property(e => e.LastModifiedById).HasColumnName("last_modified_by_id");
                entity.Property(e => e.LastModified).HasColumnName("last_modified");

                entity.Property<int?>("TypeId").HasColumnName("type_id");
                entity.Property<int?>("StatusId").HasColumnName("status_id");

                entity.HasIndex(e => e.RelatedComponentId)
                    .HasDatabaseName("fk_qe_component");
                entity.HasIndex(e => e.RelatedMachineId)
                    .HasDatabaseName("fk_qe_machine");
                entity.HasIndex("StatusId")
                    .HasDatabaseName("idx_qe_status_id");
                entity.HasIndex("TypeId")
                    .HasDatabaseName("idx_qe_type_id");

                entity.HasOne(e => e.RelatedComponent)
                    .WithMany()
                    .HasForeignKey(e => e.RelatedComponentId)
                    .OnDelete(DeleteBehavior.Restrict)
                    .HasConstraintName("fk_qe_component");

                entity.HasOne(e => e.RelatedMachine)
                    .WithMany()
                    .HasForeignKey(e => e.RelatedMachineId)
                    .OnDelete(DeleteBehavior.Restrict)
                    .HasConstraintName("fk_qe_machine");
            });
        }

        private static void ConfigureStockLevel(ModelBuilder modelBuilder)
        {
            modelBuilder.Entity<StockLevel>(entity =>
            {
                entity.ToTable("stock_levels");

                entity.HasKey(e => e.Id);

                entity.Property(e => e.Id).HasColumnName("id");
                entity.Property(e => e.PartId).HasColumnName("part_id");
                entity.Property(e => e.WarehouseId).HasColumnName("warehouse_id");
                entity.Property(e => e.Quantity).HasColumnName("quantity");
                entity.Property(e => e.MinThreshold).HasColumnName("min_threshold");
                entity.Property(e => e.MaxThreshold).HasColumnName("max_threshold");
                entity.Property(e => e.AutoReorderTriggered).HasColumnName("auto_reorder_triggered");
                entity.Property(e => e.DaysBelowMin).HasColumnName("days_below_min");
                entity.Property(e => e.AlarmStatus)
                    .HasColumnName("alarm_status")
                    .HasMaxLength(30);
                entity.Property(e => e.AnomalyScore).HasColumnName("anomaly_score");
                entity.Property(e => e.LastModified).HasColumnName("last_modified");
                entity.Property(e => e.LastModifiedById).HasColumnName("last_modified_by_id");
                entity.Property(e => e.SourceIp)
                    .HasColumnName("source_ip")
                    .HasMaxLength(45);
                entity.Property(e => e.GeoLocation)
                    .HasColumnName("geo_location")
                    .HasMaxLength(100);
                entity.Property(e => e.Comment)
                    .HasColumnName("comment")
                    .HasMaxLength(255);
                entity.Property(e => e.DigitalSignature)
                    .HasColumnName("digital_signature")
                    .HasMaxLength(128);
                entity.Property(e => e.EntryHash)
                    .HasColumnName("entry_hash")
                    .HasMaxLength(128);
                entity.Property(e => e.OldStateSnapshot)
                    .HasColumnName("old_state_snapshot")
                    .HasMaxLength(255);
                entity.Property(e => e.NewStateSnapshot)
                    .HasColumnName("new_state_snapshot")
                    .HasMaxLength(255);
                entity.Property(e => e.IsAutomated).HasColumnName("is_automated");
                entity.Property(e => e.SessionId)
                    .HasColumnName("session_id")
                    .HasMaxLength(80);
                entity.Property(e => e.RelatedCaseId).HasColumnName("related_case_id");
                entity.Property(e => e.RelatedCaseType)
                    .HasColumnName("related_case_type")
                    .HasMaxLength(30);

                entity.HasIndex(e => e.PartId)
                    .HasDatabaseName("fk_sl_part");
                entity.HasIndex(e => e.WarehouseId)
                    .HasDatabaseName("fk_sl_warehouse");

                entity.HasOne(e => e.Part)
                    .WithMany(p => p.StockLevels)
                    .HasForeignKey(e => e.PartId)
                    .OnDelete(DeleteBehavior.Restrict)
                    .HasConstraintName("fk_sl_part");

                entity.HasOne(e => e.Warehouse)
                    .WithMany()
                    .HasForeignKey(e => e.WarehouseId)
                    .OnDelete(DeleteBehavior.Restrict)
                    .HasConstraintName("fk_sl_warehouse");

            });
        }

        private static void ConfigureWarehouse(ModelBuilder modelBuilder)
        {
            modelBuilder.Entity<Warehouse>(entity =>
            {
                entity.ToTable("warehouses");

                entity.HasKey(e => e.Id);

                entity.Property(e => e.Id).HasColumnName("id");
                entity.Property(e => e.Name)
                    .HasColumnName("name")
                    .HasMaxLength(100)
                    .IsRequired();
                entity.Property(e => e.Location)
                    .HasColumnName("location")
                    .HasMaxLength(255)
                    .IsRequired();
                entity.Property(e => e.ResponsibleId).HasColumnName("responsible_id");
                entity.Property(e => e.CreatedAt).HasColumnName("created_at");
                entity.Property(e => e.LastModified).HasColumnName("last_modified");
                entity.Property(e => e.CreatedById).HasColumnName("created_by_id");
                entity.Property(e => e.LastModifiedById).HasColumnName("last_modified_by_id");
                entity.Property(e => e.QrCode)
                    .HasColumnName("qr_code")
                    .HasMaxLength(255);
                entity.Property(e => e.Note)
                    .HasColumnName("note")
                    .HasMaxLength(500);
                entity.Property(e => e.DigitalSignature)
                    .HasColumnName("digital_signature")
                    .HasMaxLength(128);
                entity.Property(e => e.Status)
                    .HasColumnName("status")
                    .HasMaxLength(30);
                entity.Property(e => e.IoTDeviceId)
                    .HasColumnName("io_tdevice_id")
                    .HasMaxLength(64);
                entity.Property(e => e.ClimateMode)
                    .HasColumnName("climate_mode")
                    .HasMaxLength(60);
                entity.Property(e => e.EntryHash)
                    .HasColumnName("entry_hash")
                    .HasMaxLength(128);
                entity.Property(e => e.SourceIp)
                    .HasColumnName("source_ip")
                    .HasMaxLength(45);
                entity.Property(e => e.IsQualified).HasColumnName("is_qualified");
                entity.Property(e => e.LastQualified).HasColumnName("last_qualified");
                entity.Property(e => e.SessionId)
                    .HasColumnName("session_id")
                    .HasMaxLength(80);
                entity.Property(e => e.AnomalyScore).HasColumnName("anomaly_score");
                entity.Property(e => e.IsDeleted).HasColumnName("is_deleted");

                entity.Property<int?>("LocationId").HasColumnName("location_id");

                entity.HasIndex(e => e.ResponsibleId)
                    .HasDatabaseName("fk_wh_user");
                entity.HasIndex("LocationId")
                    .HasDatabaseName("fk_wh_location");

                entity.HasOne(e => e.Responsible)
                    .WithMany()
                    .HasForeignKey(e => e.ResponsibleId)
                    .OnDelete(DeleteBehavior.Restrict)
                    .HasConstraintName("fk_wh_user");

                entity.Ignore(e => e.ComplianceDocs);
            });
        }
    }
}

<|MERGE_RESOLUTION|>--- conflicted
+++ resolved
@@ -245,7 +245,6 @@
                 .HasIndex(u => u.Username)
                 .IsUnique();
 
-<<<<<<< HEAD
             modelBuilder.Entity<RolePermission>(entity =>
             {
                 entity.ToTable("role_permissions");
@@ -312,88 +311,40 @@
                     .OnDelete(DeleteBehavior.SetNull);
             });
 
-=======
->>>>>>> b6092350
             modelBuilder.Entity<Role>()
                 .HasMany(r => r.Permissions)
                 .WithMany(p => p.Roles)
                 .UsingEntity<RolePermission>(
-<<<<<<< HEAD
                     j => j.HasOne(rp => rp.Permission)
                         .WithMany(p => p.RolePermissions)
                         .HasForeignKey(rp => rp.PermissionId),
                     j => j.HasOne(rp => rp.Role)
                         .WithMany(r => r.RolePermissions)
                         .HasForeignKey(rp => rp.RoleId));
-=======
-                    j => j
-                        .HasOne(rp => rp.Permission)
-                        .WithMany(p => p.RolePermissions)
-                        .HasForeignKey(rp => rp.PermissionId),
-                    j => j
-                        .HasOne(rp => rp.Role)
-                        .WithMany(r => r.RolePermissions)
-                        .HasForeignKey(rp => rp.RoleId),
-                    j =>
-                    {
-                        j.HasKey(rp => new { rp.RoleId, rp.PermissionId });
-                        j.ToTable("role_permissions");
-                    });
->>>>>>> b6092350
+
 
             modelBuilder.Entity<User>()
                 .HasMany(u => u.Permissions)
                 .WithMany(p => p.Users)
                 .UsingEntity<UserPermission>(
-<<<<<<< HEAD
                     j => j.HasOne(up => up.Permission)
                         .WithMany(p => p.UserPermissions)
                         .HasForeignKey(up => up.PermissionId),
                     j => j.HasOne(up => up.User)
                         .WithMany()
                         .HasForeignKey(up => up.UserId));
-=======
-                    j => j
-                        .HasOne(up => up.Permission)
-                        .WithMany(p => p.UserPermissions)
-                        .HasForeignKey(up => up.PermissionId),
-                    j => j
-                        .HasOne(up => up.User)
-                        .WithMany()
-                        .HasForeignKey(up => up.UserId),
-                    j =>
-                    {
-                        j.HasKey(up => new { up.UserId, up.PermissionId });
-                        j.ToTable("user_permissions");
-                    });
->>>>>>> b6092350
 
             modelBuilder.Entity<User>()
                 .HasMany(u => u.Roles)
                 .WithMany(r => r.Users)
                 .UsingEntity<UserRoleMapping>(
-<<<<<<< HEAD
+
                     j => j.HasOne(urm => urm.Role)
                         .WithMany()
                         .HasForeignKey(urm => urm.RoleId),
                     j => j.HasOne(urm => urm.User)
                         .WithMany()
                         .HasForeignKey(urm => urm.UserId));
-=======
-                    j => j
-                        .HasOne(urm => urm.Role)
-                        .WithMany()
-                        .HasForeignKey(urm => urm.RoleId),
-                    j => j
-                        .HasOne(urm => urm.User)
-                        .WithMany()
-                        .HasForeignKey(urm => urm.UserId),
-                    j =>
-                    {
-                        j.HasKey(urm => new { urm.UserId, urm.RoleId });
-                        j.ToTable("user_roles");
-                    });
->>>>>>> b6092350
 
             ConfigureAdminActivityLog(modelBuilder);
             ConfigureApiKey(modelBuilder);
