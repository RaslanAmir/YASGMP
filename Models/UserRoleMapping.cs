using System;
using System.ComponentModel.DataAnnotations;
using System.ComponentModel.DataAnnotations.Schema;

namespace YasGMP.Models
{
    /// <summary>
    /// <b>UserRoleMapping</b> – Represents the assignment of a <see cref="Role"/> to a <see cref="User"/> (many-to-many, RBAC mapping table).
    /// Ultra-robust: supports full GMP, CSV, 21 CFR Part 11, Annex 11, forensics, digital signature, audit, expiry, and rollback/versioning.
    /// </summary>
    [Table("user_roles")]
    public class UserRoleMapping
    {
        /// <summary>
        /// User ID (Foreign Key, part of composite key).
        /// </summary>
        [Column("user_id")]
        [Display(Name = "Korisnik")]
        public int UserId { get; set; }

        /// <summary>
        /// Navigation property for the assigned user.
        /// </summary>
        [ForeignKey("UserId")]
        public virtual User User { get; set; } = null!;
<<<<<<< HEAD
=======

>>>>>>> 1e557ede

        /// <summary>
        /// Role ID (Foreign Key, part of composite key).
        /// </summary>
        [Column("role_id")]
        [Display(Name = "Uloga")]
        public int RoleId { get; set; }

        /// <summary>
        /// Navigation property for the assigned role.
        /// </summary>
        [ForeignKey("RoleId")]
        public virtual Role Role { get; set; } = null!;

        /// <summary>
        /// UTC date/time when this assignment was made (for audit and compliance).
        /// </summary>
        [Column("assigned_at")]
        [Display(Name = "Dodijeljeno")]
        public DateTime AssignedAt { get; set; } = DateTime.UtcNow;

        /// <summary>
        /// User ID of who assigned this role (for audit and incident traceability).
        /// </summary>
        [Column("assigned_by")]
        [Display(Name = "Dodijelio")]
        public int? AssignedById { get; set; }

        /// <summary>
        /// Navigation to the user who granted/assigned the role.
        /// </summary>
        [ForeignKey("AssignedById")]
        public virtual User? AssignedBy { get; set; }

        /// <summary>
        /// Optional: expiry date/time for this assignment (null = no expiry, permanent assignment).
        /// </summary>
        [Column("expires_at")]
        [Display(Name = "Vrijedi do")]
        public DateTime? ExpiresAt { get; set; }

        /// <summary>
        /// Is this role assignment currently active?
        /// </summary>
        [Column("is_active")]
        [Display(Name = "Aktivan")]
        public bool IsActive { get; set; } = true;

        /// <summary>
        /// Optional: Reason for assignment, removal, escalation, or audit trail.
        /// </summary>
        [MaxLength(255)]
        [Column("reason")]
        [Display(Name = "Razlog")]
        public string Reason { get; set; } = string.Empty;

        /// <summary>
        /// Change/version number (event sourcing/rollback, forensics).
        /// </summary>
        [Column("change_version")]
        [Display(Name = "Verzija promjene")]
        public int ChangeVersion { get; set; } = 1;

        /// <summary>
        /// Digital signature/hash for forensic audit, legal defense, and integrity checks.
        /// </summary>
        [MaxLength(128)]
        [Column("digital_signature")]
        [Display(Name = "Digitalni potpis")]
        public string DigitalSignature { get; set; } = string.Empty;

        /// <summary>
        /// Session ID for traceability (incident/forensics/audit).
        /// </summary>
        [MaxLength(64)]
        [Column("session_id")]
        [Display(Name = "Sesija")]
        public string SessionId { get; set; } = string.Empty;

        /// <summary>
        /// Source IP/device (for forensic audit, incident/trace, and compliance).
        /// </summary>
        [MaxLength(64)]
        [Column("source_ip")]
        [Display(Name = "Izvorni IP")]
        public string SourceIp { get; set; } = string.Empty;

        /// <summary>
        /// Audit note/comment (GMP, 21 CFR Part 11, incident linking).
        /// </summary>
        [MaxLength(512)]
        [Column("note")]
        [Display(Name = "Napomena")]
        public string Note { get; set; } = string.Empty;

        /// <summary>
        /// Returns true if this assignment is currently valid and not expired.
        /// </summary>
        [NotMapped]
        public bool IsCurrentlyActive => IsActive && (!ExpiresAt.HasValue || ExpiresAt > DateTime.UtcNow);
    }
}<|MERGE_RESOLUTION|>--- conflicted
+++ resolved
@@ -23,10 +23,7 @@
         /// </summary>
         [ForeignKey("UserId")]
         public virtual User User { get; set; } = null!;
-<<<<<<< HEAD
-=======
 
->>>>>>> 1e557ede
 
         /// <summary>
         /// Role ID (Foreign Key, part of composite key).
