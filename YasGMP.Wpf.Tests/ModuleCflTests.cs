using System;
using System.Linq;
using System.Threading.Tasks;
using Xunit;
using YasGMP.Models;
using YasGMP.Services;
using YasGMP.Wpf.Services;
using YasGMP.Wpf.ViewModels.Modules;

namespace YasGMP.Wpf.Tests;

public class ModuleCflTests
{
    [Fact]
    public async Task AssetsModule_ShowCflCommand_UsesLookupAndUpdatesSelection()
    {
        var db = new DatabaseService();
        db.Assets.Add(new Asset
        {
            Id = 123,
            Name = "Autoclave",
            Code = "AST-001",
            Description = "Steam autoclave",
            Status = "Active",
            Location = "Suite 1",
            Model = "Model X",
            Manufacturer = "Steris",
            InstallDate = DateTime.UtcNow
        });

        var dialog = new TestCflDialogService();
        var shell = new TestShellInteractionService();
        var navigation = new TestModuleNavigationService();
        var machineCrud = new FakeMachineCrudService();
        machineCrud.Saved.AddRange(db.Assets.Select(a => new Machine
        {
            Id = a.Id,
            Name = a.Name,
            Code = a.Code ?? string.Empty,
            Description = a.Description,
            Manufacturer = a.Manufacturer,
            Location = a.Location,
            Status = a.Status,
            InstallDate = a.InstallDate
        }));
        var auth = new TestAuthContext();
        var filePicker = new TestFilePicker();
        var attachments = new TestAttachmentService();

        var viewModel = new AssetsModuleViewModel(db, machineCrud, auth, filePicker, attachments, dialog, shell, navigation);
<<<<<<< HEAD
=======

>>>>>>> 79a78a6c
        await viewModel.InitializeAsync(null);
        Assert.NotEmpty(viewModel.Records);

        dialog.Callback = request =>
        {
            Assert.Equal("Select Asset", request.Title);
            Assert.NotEmpty(request.Items);
            var first = request.Items.First();
            Assert.Equal("Autoclave", first.Label);
            Assert.Contains("AST-001", first.Description, StringComparison.OrdinalIgnoreCase);
            return new CflResult(first);
        };

        await viewModel.ExecuteShowCflAsync(dialog);

        Assert.Equal("Autoclave", viewModel.SearchText);
        Assert.Equal("123", viewModel.SelectedRecord?.Key);
        Assert.Equal("Filtered Assets by \"Autoclave\".", viewModel.StatusMessage);
    }

    [Fact]
    public async Task WorkOrdersModule_ShowCflCommand_UsesLookupAndUpdatesSelection()
    {
        var db = new DatabaseService();
        db.WorkOrders.Add(new WorkOrder
        {
            Id = 77,
            Title = "Preventive maintenance",
            Description = "Monthly PM",
            TaskDescription = "Check gaskets",
            Type = "PM",
            Priority = "High",
            Status = "Open",
            DateOpen = DateTime.UtcNow.AddDays(-1),
            DueDate = DateTime.UtcNow.AddDays(7),
            RequestedById = 1,
            CreatedById = 2,
            AssignedToId = 3,
            MachineId = 123,
            Result = "Pending",
            Notes = "Notes",
            Machine = new Machine { Id = 123, Name = "Autoclave" },
            AssignedTo = new User { FullName = "Technician" }
        });

        var dialog = new TestCflDialogService();
        var shell = new TestShellInteractionService();
        var navigation = new TestModuleNavigationService();

        var viewModel = new WorkOrdersModuleViewModel(db, dialog, shell, navigation);
        await viewModel.InitializeAsync(null);
        Assert.NotEmpty(viewModel.Records);

        dialog.Callback = request =>
        {
            Assert.Equal("Select Work Order", request.Title);
            var first = Assert.Single(request.Items);
            Assert.Equal("Preventive maintenance", first.Label);
            return new CflResult(first);
        };

        await viewModel.ExecuteShowCflAsync(dialog);

        Assert.Equal("Preventive maintenance", viewModel.SearchText);
        Assert.Equal("77", viewModel.SelectedRecord?.Key);
        Assert.Equal("Filtered Work Orders by \"Preventive maintenance\".", viewModel.StatusMessage);
    }

    [Fact]
    public async Task CalibrationModule_ShowCflCommand_UsesLookupAndUpdatesSelection()
    {
        var db = new DatabaseService();
        db.Calibrations.Add(new Calibration
        {
            Id = 555,
            ComponentId = 123,
            SupplierId = 42,
            CalibrationDate = DateTime.UtcNow.AddDays(-10),
            NextDue = DateTime.UtcNow.AddDays(20),
            CertDoc = "CERT-555",
            Result = "Passed",
            Comment = "All good"
        });

        var dialog = new TestCflDialogService();
        var shell = new TestShellInteractionService();
        var navigation = new TestModuleNavigationService();

        var viewModel = new CalibrationModuleViewModel(db, dialog, shell, navigation);
        await viewModel.InitializeAsync(null);
        Assert.NotEmpty(viewModel.Records);

        dialog.Callback = request =>
        {
            Assert.Equal("Select Calibration", request.Title);
            var first = Assert.Single(request.Items);
            Assert.Equal("Calibration #555", first.Label);
            Assert.Contains("CERT-555", first.Description, StringComparison.OrdinalIgnoreCase);
            return new CflResult(first);
        };

        await viewModel.ExecuteShowCflAsync(dialog);

        Assert.Equal("Calibration #555", viewModel.SearchText);
        Assert.Equal("555", viewModel.SelectedRecord?.Key);
        Assert.Equal("Filtered Calibration by \"Calibration #555\".", viewModel.StatusMessage);
    }

    private sealed class TestCflDialogService : ICflDialogService
    {
        public Func<CflRequest, CflResult?>? Callback { get; set; }

        public Task<CflResult?> ShowAsync(CflRequest request)
            => Task.FromResult(Callback?.Invoke(request));
    }

    private sealed class TestShellInteractionService : IShellInteractionService
    {
        public void UpdateStatus(string message)
        {
        }

        public void UpdateInspector(InspectorContext context)
        {
        }
    }

    private sealed class TestModuleNavigationService : IModuleNavigationService
    {
        public ModuleDocumentViewModel OpenModule(string moduleKey, object? parameter = null)
            => throw new NotSupportedException();

        public void Activate(ModuleDocumentViewModel document)
        {
        }
    }
}<|MERGE_RESOLUTION|>--- conflicted
+++ resolved
@@ -48,10 +48,7 @@
         var attachments = new TestAttachmentService();
 
         var viewModel = new AssetsModuleViewModel(db, machineCrud, auth, filePicker, attachments, dialog, shell, navigation);
-<<<<<<< HEAD
-=======
 
->>>>>>> 79a78a6c
         await viewModel.InitializeAsync(null);
         Assert.NotEmpty(viewModel.Records);
 
