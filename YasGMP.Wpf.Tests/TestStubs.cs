--- conflicted
+++ resolved
@@ -340,7 +340,7 @@
             destination.Note = source.Note;
         }
     }
-<<<<<<< HEAD
+
 
     public sealed class FakeComponentCrudService : IComponentCrudService
     {
@@ -516,8 +516,7 @@
             destination.Status = source.Status;
         }
     }
-=======
->>>>>>> 16ce672a
+
 }
 
 namespace YasGMP.Wpf.ViewModels.Modules
