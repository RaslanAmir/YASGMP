--- conflicted
+++ resolved
@@ -37,28 +37,7 @@
         public string? LifecycleState { get; set; }
     }
 
-<<<<<<< HEAD
-=======
-    public class WorkOrder
-
-    {
-        public int Id { get; set; }
-        public int MachineId { get; set; }
-        public string? MachineName { get; set; }
-        public string? Code { get; set; }
-        public string Name { get; set; } = string.Empty;
-        public string? Type { get; set; }
-        public string? SopDoc { get; set; }
-        public string? Status { get; set; }
-        public DateTime? InstallDate { get; set; }
-        public string? SerialNumber { get; set; }
-        public string? Supplier { get; set; }
-        public DateTime? WarrantyUntil { get; set; }
-        public string? Comments { get; set; }
-        public string? LifecycleState { get; set; }
-    }
-
->>>>>>> 27916d4c
+
     public class WorkOrder
 
     }
@@ -2656,7 +2635,6 @@
                 throw new InvalidOperationException("Calibration result is required.");
         }
 
-<<<<<<< HEAD
     public class Incident
     {
         public int Id { get; set; }
@@ -2768,40 +2746,10 @@
     {
         public string? PolicyName { get; set; }
         public DateTime? RetainUntil { get; set; }
-=======
-        private static Calibration Clone(Calibration source)
-        {
-            return new Calibration
-            {
-                Id = source.Id,
-                ComponentId = source.ComponentId,
-                SupplierId = source.SupplierId,
-                CalibrationDate = source.CalibrationDate,
-                NextDue = source.NextDue,
-                CertDoc = source.CertDoc,
-                Result = source.Result,
-                Comment = source.Comment,
-                Status = source.Status
-            };
-        }
-
-        private static void Copy(Calibration source, Calibration destination)
-        {
-            destination.ComponentId = source.ComponentId;
-            destination.SupplierId = source.SupplierId;
-            destination.CalibrationDate = source.CalibrationDate;
-            destination.NextDue = source.NextDue;
-            destination.CertDoc = source.CertDoc;
-            destination.Result = source.Result;
-            destination.Comment = source.Comment;
-            destination.Status = source.Status;
-        }
->>>>>>> 27916d4c
     }
 
     public sealed class FakeMachineCrudService : IMachineCrudService
     {
-<<<<<<< HEAD
         public int Id { get; set; }
         public int ComponentId { get; set; }
         public int? SupplierId { get; set; }
@@ -2828,13 +2776,9 @@
         public string DigitalSignature { get; set; } = string.Empty;
     }
 }
-=======
-        private readonly List<Machine> _store = new();
->>>>>>> 27916d4c
 
         public List<Machine> Saved => _store;
 
-<<<<<<< HEAD
     public class DatabaseService
     {
         public List<Asset> Assets { get; } = new();
@@ -2846,15 +2790,10 @@
         public List<Warehouse> Warehouses { get; } = new();
         public List<Incident> Incidents { get; } = new();
         public List<CapaCase> CapaCases { get; } = new();
-=======
-        public Task<IReadOnlyList<Machine>> GetAllAsync()
-            => Task.FromResult<IReadOnlyList<Machine>>(_store.ToList());
->>>>>>> 27916d4c
 
         public Task<Machine?> TryGetByIdAsync(int id)
             => Task.FromResult<Machine?>(_store.FirstOrDefault(m => m.Id == id));
 
-<<<<<<< HEAD
         public Task<List<Component>> GetAllComponentsAsync()
             => Task.FromResult(Components);
 
@@ -2960,29 +2899,6 @@
             => Task.CompletedTask;
     }
 }
-=======
-        public Task<int> CreateAsync(Machine machine, MachineCrudContext context)
-        {
-            if (machine.Id == 0)
-            {
-                machine.Id = _store.Count == 0 ? 1 : _store.Max(m => m.Id) + 1;
-            }
-            _store.Add(Clone(machine));
-            return Task.FromResult(machine.Id);
-        }
-
-        public Task UpdateAsync(Machine machine, MachineCrudContext context)
-        {
-            var existing = _store.FirstOrDefault(m => m.Id == machine.Id);
-            if (existing is null)
-            {
-                _store.Add(Clone(machine));
-            }
-            else
-            {
-                Copy(machine, existing);
-            }
->>>>>>> 27916d4c
 
             return Task.CompletedTask;
         }
