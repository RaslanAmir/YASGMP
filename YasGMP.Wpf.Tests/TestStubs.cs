using System;
using System.Collections.Generic;
using System.Linq;
using System.Threading;
using System.Threading.Tasks;

namespace YasGMP.Models
{
    public class Asset
    {
        public int Id { get; set; }
        public string? Code { get; set; }
        public string Name { get; set; } = string.Empty;
        public string? Description { get; set; }
        public string? Model { get; set; }
        public string? Manufacturer { get; set; }
        public string? Location { get; set; }
        public string? Status { get; set; }
        public DateTime? InstallDate { get; set; }
    }

    public class Component
<<<<<<< HEAD
=======

>>>>>>> 269eab46
    {
        public int Id { get; set; }
        public int MachineId { get; set; }
        public string? MachineName { get; set; }
        public string? Code { get; set; }
        public string Name { get; set; } = string.Empty;
        public string? Type { get; set; }
        public string? SopDoc { get; set; }
        public string? Status { get; set; }
        public DateTime? InstallDate { get; set; }
        public string? SerialNumber { get; set; }
        public string? Supplier { get; set; }
        public DateTime? WarrantyUntil { get; set; }
        public string? Comments { get; set; }
        public string? LifecycleState { get; set; }
    }

    public class WorkOrder

    {
        public int Id { get; set; }
        public int MachineId { get; set; }
        public string? MachineName { get; set; }
        public string? Code { get; set; }
        public string Name { get; set; } = string.Empty;
        public string? Type { get; set; }
        public string? SopDoc { get; set; }
        public string? Status { get; set; }
        public DateTime? InstallDate { get; set; }
        public string? SerialNumber { get; set; }
        public string? Supplier { get; set; }
        public DateTime? WarrantyUntil { get; set; }
        public string? Comments { get; set; }
        public string? LifecycleState { get; set; }
    }

    public class WorkOrder

    }

    public sealed class CflRequest

    {

        public CflRequest(string title, IReadOnlyList<CflItem> items)
        {
            Title = title;
            Items = items;
        }

        public string Title { get; }

        public IReadOnlyList<CflItem> Items { get; }
    }

    public sealed class CflItem
    {
<<<<<<< HEAD
=======


>>>>>>> 269eab46
        public int Id { get; set; }
        public string? FullName { get; set; }
        public string? Username { get; set; }
    }

    public class Supplier
    {
        public int Id { get; set; }
        public string Name { get; set; } = string.Empty;
    }

    public class Part
    {
        public int Id { get; set; }
        public string Code { get; set; } = string.Empty;
        public string Name { get; set; } = string.Empty;
        public string? Description { get; set; }
        public string? Category { get; set; }
        public string? Status { get; set; }
        public int? Stock { get; set; }
        public int? MinStockAlert { get; set; }
        public string? Location { get; set; }
        public int? DefaultSupplierId { get; set; }
        public string DefaultSupplierName { get; set; } = string.Empty;
        public string? Sku { get; set; }
        public decimal? Price { get; set; }
    }

    public class Machine
    {
        public int Id { get; set; }
        public string Code { get; set; } = string.Empty;
        public string Name { get; set; } = string.Empty;
        public string? Description { get; set; }
        public string? Model { get; set; }
        public string? Manufacturer { get; set; }
        public string? Location { get; set; }
        public string? Status { get; set; }
        public string? UrsDoc { get; set; }
        public DateTime? InstallDate { get; set; }
        public DateTime? ProcurementDate { get; set; }
        public DateTime? WarrantyUntil { get; set; }
        public bool IsCritical { get; set; }
        public string? SerialNumber { get; set; }
        public string? LifecyclePhase { get; set; }
        public string? Note { get; set; }
<<<<<<< HEAD
    }

    public class Attachment
    {
        public int Id { get; set; }
        public string FileName { get; set; } = string.Empty;
        public string? EntityTable { get; set; }
        public int? EntityId { get; set; }
        public string? FileType { get; set; }
        public string? Status { get; set; }
        public string? Description { get; set; }
        public DateTime CreatedAt { get; set; } = DateTime.UtcNow;
    }

    public class AttachmentLink
    {
        public int Id { get; set; }
        public string? EntityType { get; set; }
        public int EntityId { get; set; }
    }

    public class RetentionPolicy
    {
        public string? PolicyName { get; set; }
        public DateTime? RetainUntil { get; set; }
=======
>>>>>>> 269eab46
    }

    public class Attachment
    {
        public int Id { get; set; }
        public string FileName { get; set; } = string.Empty;
        public string? EntityTable { get; set; }
        public int? EntityId { get; set; }
        public string? FileType { get; set; }
        public string? Status { get; set; }
        public string? Description { get; set; }
        public DateTime CreatedAt { get; set; } = DateTime.UtcNow;

    }

    public class AttachmentLink
    {
        public int Id { get; set; }
        public string? EntityType { get; set; }
        public int EntityId { get; set; }
    }

    public class RetentionPolicy
    {
        public string? PolicyName { get; set; }
        public DateTime? RetainUntil { get; set; }

    }

    public class AttachmentLink
    {
        public int Id { get; set; }
        public string? EntityType { get; set; }
        public int EntityId { get; set; }
    }

    public class RetentionPolicy
    {
        public string? PolicyName { get; set; }
        public DateTime? RetainUntil { get; set; }

        public CflItem(string key, string label, string? description = null)
        {
            Key = key;
            Label = label;
            Description = description ?? string.Empty;
        }

        public string Key { get; }

        public string Label { get; }

        public string Description { get; }
    }

    public sealed class CflResult
    {
        public CflResult(CflItem selected)
        {
            Selected = selected;
        }

        public CflItem Selected { get; }

    }

    public sealed class FakeMachineCrudService : IMachineCrudService
    {

        public int Id { get; set; }
        public int ComponentId { get; set; }
        public int? SupplierId { get; set; }
        public DateTime CalibrationDate { get; set; }
        public DateTime NextDue { get; set; }
        public string CertDoc { get; set; } = string.Empty;
        public string Result { get; set; } = string.Empty;
        public string Comment { get; set; } = string.Empty;
        public string Status { get; set; } = string.Empty;
    }

    public class Warehouse
    {
        public int Id { get; set; }
        public string Name { get; set; } = string.Empty;
        public string Location { get; set; } = string.Empty;
        public string Status { get; set; } = string.Empty;
        public string LegacyResponsibleName { get; set; } = string.Empty;
        public string Note { get; set; } = string.Empty;
        public string QrCode { get; set; } = string.Empty;
        public string ClimateMode { get; set; } = string.Empty;
        public bool IsQualified { get; set; } = true;
        public DateTime? LastQualified { get; set; }
        public string DigitalSignature { get; set; } = string.Empty;
    }
}

        private readonly List<Machine> _store = new();


        public List<Machine> Saved => _store;


    public class DatabaseService
    {
        public List<Asset> Assets { get; } = new();
        public List<Component> Components { get; } = new();
        public List<WorkOrder> WorkOrders { get; } = new();
        public List<Calibration> Calibrations { get; } = new();
        public List<Supplier> Suppliers { get; } = new();
        public List<Part> Parts { get; } = new();
        public List<Warehouse> Warehouses { get; } = new();
<<<<<<< HEAD
=======


        public Task<IReadOnlyList<Machine>> GetAllAsync()
            => Task.FromResult<IReadOnlyList<Machine>>(_store.ToList());

>>>>>>> 269eab46


        public Task<Machine?> TryGetByIdAsync(int id)
            => Task.FromResult<Machine?>(_store.FirstOrDefault(m => m.Id == id));


        public Task<List<Component>> GetAllComponentsAsync()
            => Task.FromResult(Components);

        public Task<List<Component>> GetAllComponentsAsync()
            => Task.FromResult(Components);

        public Task<List<Component>> GetAllComponentsAsync()
            => Task.FromResult(Components);

        public Task<List<WorkOrder>> GetAllWorkOrdersFullAsync()
            => Task.FromResult(WorkOrders);

        public Task<List<Calibration>> GetAllCalibrationsAsync()
            => Task.FromResult(Calibrations);

        public Task<List<Supplier>> GetAllSuppliersAsync()
            => Task.FromResult(Suppliers);

        public Task<List<Warehouse>> GetWarehousesAsync()
            => Task.FromResult(Warehouses);
    }

    public sealed class TestFilePicker : IFilePicker
    {
        public IReadOnlyList<PickedFile> Files { get; set; } = Array.Empty<PickedFile>();

        public Task<IReadOnlyList<PickedFile>> PickFilesAsync(FilePickerRequest request, CancellationToken cancellationToken = default)
            => Task.FromResult(Files);
<<<<<<< HEAD
    }
}

namespace YasGMP.Services.Interfaces
{
    using System;
    using System.Collections.Generic;
    using System.IO;
    using System.Threading;
    using System.Threading.Tasks;
    using YasGMP.Models;

    public interface IAuthContext
    {
        User? CurrentUser { get; }
        string CurrentSessionId { get; }
        string CurrentDeviceInfo { get; }
        string CurrentIpAddress { get; }
    }

    public sealed class TestAuthContext : IAuthContext
    {
        public User? CurrentUser { get; set; }
        public string CurrentSessionId { get; set; } = Guid.NewGuid().ToString("N");
        public string CurrentDeviceInfo { get; set; } = "TestRig";
        public string CurrentIpAddress { get; set; } = "127.0.0.1";
    }

    public sealed class TestAttachmentService : IAttachmentService
    {
        private int _nextId = 1;

        public List<AttachmentUploadRequest> Uploads { get; } = new();

        public Task<AttachmentUploadResult> UploadAsync(Stream content, AttachmentUploadRequest request, CancellationToken token = default)
        {
            Uploads.Add(request);
            var attachment = new Attachment
            {
                Id = _nextId++,
                FileName = request.FileName,
                EntityTable = request.EntityType,
                EntityId = request.EntityId
            };
            var link = new AttachmentLink
            {
                Id = attachment.Id,
                EntityType = request.EntityType,
                EntityId = request.EntityId
            };
            var retention = new RetentionPolicy
            {
                PolicyName = request.RetentionPolicyName,
                RetainUntil = request.RetainUntil
            };
            return Task.FromResult(new AttachmentUploadResult(attachment, link, retention));
        }

        public Task<Attachment?> FindByHashAsync(string sha256, CancellationToken token = default)
            => Task.FromResult<Attachment?>(null);

        public Task<Attachment?> FindByHashAndSizeAsync(string sha256, long fileSize, CancellationToken token = default)
            => Task.FromResult<Attachment?>(null);

        public Task<AttachmentStreamResult> StreamContentAsync(int attachmentId, Stream destination, AttachmentReadRequest? request = null, CancellationToken token = default)
            => Task.FromResult(new AttachmentStreamResult(new Attachment { Id = attachmentId }, 0, 0, false, request));

        public Task<IReadOnlyList<AttachmentLinkWithAttachment>> GetLinksForEntityAsync(string entityType, int entityId, CancellationToken token = default)
            => Task.FromResult<IReadOnlyList<AttachmentLinkWithAttachment>>(Array.Empty<AttachmentLinkWithAttachment>());

        public Task RemoveLinkAsync(int linkId, CancellationToken token = default)
            => Task.CompletedTask;

        public Task RemoveLinkAsync(string entityType, int entityId, int attachmentId, CancellationToken token = default)
            => Task.CompletedTask;
=======

>>>>>>> 269eab46
    }
}

namespace YasGMP.Services.Interfaces
{
    using System;
    using System.Collections.Generic;
    using System.IO;
    using System.Threading;
    using System.Threading.Tasks;
    using YasGMP.Models;

    public interface IAuthContext
    {
        User? CurrentUser { get; }
        string CurrentSessionId { get; }
        string CurrentDeviceInfo { get; }
        string CurrentIpAddress { get; }
    }

    public sealed class TestAuthContext : IAuthContext
    {
        public User? CurrentUser { get; set; }
        public string CurrentSessionId { get; set; } = Guid.NewGuid().ToString("N");
        public string CurrentDeviceInfo { get; set; } = "TestRig";
        public string CurrentIpAddress { get; set; } = "127.0.0.1";
    }

    public sealed class TestAttachmentService : IAttachmentService
    {
        private int _nextId = 1;

        public List<AttachmentUploadRequest> Uploads { get; } = new();

        public Task<AttachmentUploadResult> UploadAsync(Stream content, AttachmentUploadRequest request, CancellationToken token = default)
        {
            Uploads.Add(request);
            var attachment = new Attachment
            {
                Id = _nextId++,
                FileName = request.FileName,
                EntityTable = request.EntityType,
                EntityId = request.EntityId
            };
            var link = new AttachmentLink
            {
                Id = attachment.Id,
                EntityType = request.EntityType,
                EntityId = request.EntityId
            };
            var retention = new RetentionPolicy
            {
                PolicyName = request.RetentionPolicyName,
                RetainUntil = request.RetainUntil
            };
            return Task.FromResult(new AttachmentUploadResult(attachment, link, retention));
        }

        public Task<Attachment?> FindByHashAsync(string sha256, CancellationToken token = default)
            => Task.FromResult<Attachment?>(null);

        public Task<Attachment?> FindByHashAndSizeAsync(string sha256, long fileSize, CancellationToken token = default)
            => Task.FromResult<Attachment?>(null);

        public Task<AttachmentStreamResult> StreamContentAsync(int attachmentId, Stream destination, AttachmentReadRequest? request = null, CancellationToken token = default)
            => Task.FromResult(new AttachmentStreamResult(new Attachment { Id = attachmentId }, 0, 0, false, request));

        public Task<IReadOnlyList<AttachmentLinkWithAttachment>> GetLinksForEntityAsync(string entityType, int entityId, CancellationToken token = default)
            => Task.FromResult<IReadOnlyList<AttachmentLinkWithAttachment>>(Array.Empty<AttachmentLinkWithAttachment>());

        public Task RemoveLinkAsync(int linkId, CancellationToken token = default)
            => Task.CompletedTask;

        public Task RemoveLinkAsync(string entityType, int entityId, int attachmentId, CancellationToken token = default)
            => Task.CompletedTask;

    }
}

namespace YasGMP.Services.Interfaces
{
    using System;
    using System.Collections.Generic;
    using System.IO;
    using System.Threading;
    using System.Threading.Tasks;
    using YasGMP.Models;

    public interface IAuthContext
    {
        User? CurrentUser { get; }
        string CurrentSessionId { get; }
        string CurrentDeviceInfo { get; }
        string CurrentIpAddress { get; }
    }

    public sealed class TestAuthContext : IAuthContext
    {
        public User? CurrentUser { get; set; }
        public string CurrentSessionId { get; set; } = Guid.NewGuid().ToString("N");
        public string CurrentDeviceInfo { get; set; } = "TestRig";
        public string CurrentIpAddress { get; set; } = "127.0.0.1";
    }

    public sealed class TestAttachmentService : IAttachmentService
    {
        private int _nextId = 1;

        public List<AttachmentUploadRequest> Uploads { get; } = new();

        public Task<AttachmentUploadResult> UploadAsync(Stream content, AttachmentUploadRequest request, CancellationToken token = default)
        {
            Uploads.Add(request);
            var attachment = new Attachment
            {
                Id = _nextId++,
                FileName = request.FileName,
                EntityTable = request.EntityType,
                EntityId = request.EntityId
            };
            var link = new AttachmentLink
            {
                Id = attachment.Id,
                EntityType = request.EntityType,
                EntityId = request.EntityId
            };
            var retention = new RetentionPolicy
            {
                PolicyName = request.RetentionPolicyName,
                RetainUntil = request.RetainUntil
            };
            return Task.FromResult(new AttachmentUploadResult(attachment, link, retention));
        }

        public Task<Attachment?> FindByHashAsync(string sha256, CancellationToken token = default)
            => Task.FromResult<Attachment?>(null);

        public Task<Attachment?> FindByHashAndSizeAsync(string sha256, long fileSize, CancellationToken token = default)
            => Task.FromResult<Attachment?>(null);

        public Task<AttachmentStreamResult> StreamContentAsync(int attachmentId, Stream destination, AttachmentReadRequest? request = null, CancellationToken token = default)
            => Task.FromResult(new AttachmentStreamResult(new Attachment { Id = attachmentId }, 0, 0, false, request));

        public Task<IReadOnlyList<AttachmentLinkWithAttachment>> GetLinksForEntityAsync(string entityType, int entityId, CancellationToken token = default)
            => Task.FromResult<IReadOnlyList<AttachmentLinkWithAttachment>>(Array.Empty<AttachmentLinkWithAttachment>());

        public Task RemoveLinkAsync(int linkId, CancellationToken token = default)
            => Task.CompletedTask;

        public Task RemoveLinkAsync(string entityType, int entityId, int attachmentId, CancellationToken token = default)
            => Task.CompletedTask;
    }
}

        public Task<int> CreateAsync(Machine machine, MachineCrudContext context)
        {
            if (machine.Id == 0)
            {
                machine.Id = _store.Count == 0 ? 1 : _store.Max(m => m.Id) + 1;
            }
            _store.Add(Clone(machine));
            return Task.FromResult(machine.Id);
        }

        public Task UpdateAsync(Machine machine, MachineCrudContext context)
        {
            var existing = _store.FirstOrDefault(m => m.Id == machine.Id);
            if (existing is null)
            {
                _store.Add(Clone(machine));
            }
            else
            {
                Copy(machine, existing);
            }


            return Task.CompletedTask;
        }

        public void Validate(Machine machine)
        {
            if (string.IsNullOrWhiteSpace(machine.Name))
                throw new InvalidOperationException("Name is required.");
            if (string.IsNullOrWhiteSpace(machine.Code))
                throw new InvalidOperationException("Code is required.");
            if (string.IsNullOrWhiteSpace(machine.Manufacturer))
                throw new InvalidOperationException("Manufacturer is required.");
            if (string.IsNullOrWhiteSpace(machine.Location))
                throw new InvalidOperationException("Location is required.");
            if (string.IsNullOrWhiteSpace(machine.UrsDoc))
                throw new InvalidOperationException("URS document is required.");
        }

        public string NormalizeStatus(string? status)
            => string.IsNullOrWhiteSpace(status) ? "active" : status.Trim().ToLowerInvariant();

        private static Machine Clone(Machine source)
        {
            return new Machine
            {
                Id = source.Id,
                Code = source.Code,
                Name = source.Name,
                Description = source.Description,
                Model = source.Model,
                Manufacturer = source.Manufacturer,
                Location = source.Location,
                Status = source.Status,
                UrsDoc = source.UrsDoc,
                InstallDate = source.InstallDate,
                ProcurementDate = source.ProcurementDate,
                WarrantyUntil = source.WarrantyUntil,
                IsCritical = source.IsCritical,
                SerialNumber = source.SerialNumber,
                LifecyclePhase = source.LifecyclePhase,
                Note = source.Note
            };
        }

        private static void Copy(Machine source, Machine destination)
        {
            destination.Code = source.Code;
            destination.Name = source.Name;
            destination.Description = source.Description;
            destination.Model = source.Model;
            destination.Manufacturer = source.Manufacturer;
            destination.Location = source.Location;
            destination.Status = source.Status;
            destination.UrsDoc = source.UrsDoc;
            destination.InstallDate = source.InstallDate;
            destination.ProcurementDate = source.ProcurementDate;
            destination.WarrantyUntil = source.WarrantyUntil;
            destination.IsCritical = source.IsCritical;
            destination.SerialNumber = source.SerialNumber;
            destination.LifecyclePhase = source.LifecyclePhase;
            destination.Note = source.Note;
        }
    }


    public sealed class FakeComponentCrudService : IComponentCrudService
    {
        private readonly List<Component> _store = new();

        public List<Component> Saved => _store;

        public Task<IReadOnlyList<Component>> GetAllAsync()
            => Task.FromResult<IReadOnlyList<Component>>(_store.ToList());

        public Task<Component?> TryGetByIdAsync(int id)
            => Task.FromResult<Component?>(_store.FirstOrDefault(c => c.Id == id));

        public Task<int> CreateAsync(Component component, ComponentCrudContext context)
        {
            if (component.Id == 0)
            {
                component.Id = _store.Count == 0 ? 1 : _store.Max(c => c.Id) + 1;
            }

            _store.Add(Clone(component));
            return Task.FromResult(component.Id);
        }

        public Task UpdateAsync(Component component, ComponentCrudContext context)
        {
            var existing = _store.FirstOrDefault(c => c.Id == component.Id);
            if (existing is null)
            {
                _store.Add(Clone(component));
            }
            else
            {
                Copy(component, existing);
            }

            return Task.CompletedTask;
        }

        public void Validate(Component component)
        {
            if (string.IsNullOrWhiteSpace(component.Name))
                throw new InvalidOperationException("Component name is required.");
            if (string.IsNullOrWhiteSpace(component.Code))
                throw new InvalidOperationException("Component code is required.");
            if (component.MachineId <= 0)
                throw new InvalidOperationException("Component must be linked to a machine.");
            if (string.IsNullOrWhiteSpace(component.SopDoc))
                throw new InvalidOperationException("SOP document is required.");
        }

        public string NormalizeStatus(string? status)
            => string.IsNullOrWhiteSpace(status) ? "active" : status.Trim().ToLowerInvariant();

        private static Component Clone(Component source)
        {
            return new Component
            {
                Id = source.Id,
                MachineId = source.MachineId,
                MachineName = source.MachineName,
                Code = source.Code,
                Name = source.Name,
                Type = source.Type,
                SopDoc = source.SopDoc,
                Status = source.Status,
                InstallDate = source.InstallDate,
                SerialNumber = source.SerialNumber,
                Supplier = source.Supplier,
                WarrantyUntil = source.WarrantyUntil,
                Comments = source.Comments,
                LifecycleState = source.LifecycleState
            };
        }

        private static void Copy(Component source, Component destination)
        {
            destination.MachineId = source.MachineId;
            destination.MachineName = source.MachineName;
            destination.Code = source.Code;
            destination.Name = source.Name;
            destination.Type = source.Type;
            destination.SopDoc = source.SopDoc;
            destination.Status = source.Status;
            destination.InstallDate = source.InstallDate;
            destination.SerialNumber = source.SerialNumber;
            destination.Supplier = source.Supplier;
            destination.WarrantyUntil = source.WarrantyUntil;
            destination.Comments = source.Comments;
            destination.LifecycleState = source.LifecycleState;
        }
    }

    public sealed class FakeCalibrationCrudService : ICalibrationCrudService
    {
        private readonly List<Calibration> _store = new();

        public List<Calibration> Saved => _store;

        public Task<IReadOnlyList<Calibration>> GetAllAsync()
            => Task.FromResult<IReadOnlyList<Calibration>>(_store.ToList());

        public Task<Calibration?> TryGetByIdAsync(int id)
            => Task.FromResult<Calibration?>(_store.FirstOrDefault(c => c.Id == id));

        public Task<int> CreateAsync(Calibration calibration, CalibrationCrudContext context)
        {
            if (calibration.Id == 0)
            {
                calibration.Id = _store.Count == 0 ? 1 : _store.Max(c => c.Id) + 1;
            }

            _store.Add(Clone(calibration));
            return Task.FromResult(calibration.Id);
        }

        public Task UpdateAsync(Calibration calibration, CalibrationCrudContext context)
        {
            var existing = _store.FirstOrDefault(c => c.Id == calibration.Id);
            if (existing is null)
            {
                _store.Add(Clone(calibration));
            }
            else
            {
                Copy(calibration, existing);
            }

            return Task.CompletedTask;
        }

        public void Validate(Calibration calibration)
        {
            if (calibration.ComponentId <= 0)
                throw new InvalidOperationException("Calibration must be linked to a component.");
            if (!calibration.SupplierId.HasValue || calibration.SupplierId.Value <= 0)
                throw new InvalidOperationException("Supplier is required.");
            if (calibration.CalibrationDate == default)
                throw new InvalidOperationException("Calibration date is required.");
            if (calibration.NextDue == default)
                throw new InvalidOperationException("Next due date is required.");
            if (calibration.NextDue < calibration.CalibrationDate)
                throw new InvalidOperationException("Next due date must be after the calibration date.");
            if (string.IsNullOrWhiteSpace(calibration.Result))
                throw new InvalidOperationException("Calibration result is required.");
        }

        private static Calibration Clone(Calibration source)
        {
            return new Calibration
            {
                Id = source.Id,
                ComponentId = source.ComponentId,
                SupplierId = source.SupplierId,
                CalibrationDate = source.CalibrationDate,
                NextDue = source.NextDue,
                CertDoc = source.CertDoc,
                Result = source.Result,
                Comment = source.Comment,
                Status = source.Status
            };
        }

        private static void Copy(Calibration source, Calibration destination)
        {
            destination.ComponentId = source.ComponentId;
            destination.SupplierId = source.SupplierId;
            destination.CalibrationDate = source.CalibrationDate;
            destination.NextDue = source.NextDue;
            destination.CertDoc = source.CertDoc;
            destination.Result = source.Result;
            destination.Comment = source.Comment;
            destination.Status = source.Status;
        }
    }


    public sealed class FakeMachineCrudService : IMachineCrudService
    {
        private readonly List<Machine> _store = new();

        public List<Machine> Saved => _store;

        public Task<IReadOnlyList<Machine>> GetAllAsync()
            => Task.FromResult<IReadOnlyList<Machine>>(_store.ToList());

        public Task<Machine?> TryGetByIdAsync(int id)
            => Task.FromResult<Machine?>(_store.FirstOrDefault(m => m.Id == id));

        public Task<int> CreateAsync(Machine machine, MachineCrudContext context)
        {
            if (machine.Id == 0)
            {
                machine.Id = _store.Count == 0 ? 1 : _store.Max(m => m.Id) + 1;
            }
            _store.Add(Clone(machine));
            return Task.FromResult(machine.Id);
        }

        public Task UpdateAsync(Machine machine, MachineCrudContext context)
        {
            var existing = _store.FirstOrDefault(m => m.Id == machine.Id);
            if (existing is null)
            {
                _store.Add(Clone(machine));
            }
            else
            {
                Copy(machine, existing);
            }

            return Task.CompletedTask;
        }

        public void Validate(Machine machine)
        {
            if (string.IsNullOrWhiteSpace(machine.Name))
                throw new InvalidOperationException("Name is required.");
            if (string.IsNullOrWhiteSpace(machine.Code))
                throw new InvalidOperationException("Code is required.");
            if (string.IsNullOrWhiteSpace(machine.Manufacturer))
                throw new InvalidOperationException("Manufacturer is required.");
            if (string.IsNullOrWhiteSpace(machine.Location))
                throw new InvalidOperationException("Location is required.");
            if (string.IsNullOrWhiteSpace(machine.UrsDoc))
                throw new InvalidOperationException("URS document is required.");
        }

        public string NormalizeStatus(string? status)
            => string.IsNullOrWhiteSpace(status) ? "active" : status.Trim().ToLowerInvariant();

        private static Machine Clone(Machine source)
        {
            return new Machine
            {
                Id = source.Id,
                Code = source.Code,
                Name = source.Name,
                Description = source.Description,
                Model = source.Model,
                Manufacturer = source.Manufacturer,
                Location = source.Location,
                Status = source.Status,
                UrsDoc = source.UrsDoc,
                InstallDate = source.InstallDate,
                ProcurementDate = source.ProcurementDate,
                WarrantyUntil = source.WarrantyUntil,
                IsCritical = source.IsCritical,
                SerialNumber = source.SerialNumber,
                LifecyclePhase = source.LifecyclePhase,
                Note = source.Note
            };
        }

        private static void Copy(Machine source, Machine destination)
        {
            destination.Code = source.Code;
            destination.Name = source.Name;
            destination.Description = source.Description;
            destination.Model = source.Model;
            destination.Manufacturer = source.Manufacturer;
            destination.Location = source.Location;
            destination.Status = source.Status;
            destination.UrsDoc = source.UrsDoc;
            destination.InstallDate = source.InstallDate;
            destination.ProcurementDate = source.ProcurementDate;
            destination.WarrantyUntil = source.WarrantyUntil;
            destination.IsCritical = source.IsCritical;
            destination.SerialNumber = source.SerialNumber;
            destination.LifecyclePhase = source.LifecyclePhase;
            destination.Note = source.Note;
        }
    }

    public sealed class FakeComponentCrudService : IComponentCrudService
    {
        private readonly List<Component> _store = new();

        public List<Component> Saved => _store;

        public Task<IReadOnlyList<Component>> GetAllAsync()
            => Task.FromResult<IReadOnlyList<Component>>(_store.ToList());

        public Task<Component?> TryGetByIdAsync(int id)
            => Task.FromResult<Component?>(_store.FirstOrDefault(c => c.Id == id));

        public Task<int> CreateAsync(Component component, ComponentCrudContext context)
        {
            if (component.Id == 0)
            {
                component.Id = _store.Count == 0 ? 1 : _store.Max(c => c.Id) + 1;
            }

            _store.Add(Clone(component));
            return Task.FromResult(component.Id);
        }

        public Task UpdateAsync(Component component, ComponentCrudContext context)
        {
            var existing = _store.FirstOrDefault(c => c.Id == component.Id);
            if (existing is null)
            {
                _store.Add(Clone(component));
            }
            else
            {
                Copy(component, existing);
            }

            return Task.CompletedTask;
        }

        public void Validate(Component component)
        {
            if (string.IsNullOrWhiteSpace(component.Name))
                throw new InvalidOperationException("Component name is required.");
            if (string.IsNullOrWhiteSpace(component.Code))
                throw new InvalidOperationException("Component code is required.");
            if (component.MachineId <= 0)
                throw new InvalidOperationException("Component must be linked to a machine.");
            if (string.IsNullOrWhiteSpace(component.SopDoc))
                throw new InvalidOperationException("SOP document is required.");
        }

        public string NormalizeStatus(string? status)
            => string.IsNullOrWhiteSpace(status) ? "active" : status.Trim().ToLowerInvariant();

        private static Component Clone(Component source)
        {
            return new Component
            {
                Id = source.Id,
                MachineId = source.MachineId,
                MachineName = source.MachineName,
                Code = source.Code,
                Name = source.Name,
                Type = source.Type,
                SopDoc = source.SopDoc,
                Status = source.Status,
                InstallDate = source.InstallDate,
                SerialNumber = source.SerialNumber,
                Supplier = source.Supplier,
                WarrantyUntil = source.WarrantyUntil,
                Comments = source.Comments,
                LifecycleState = source.LifecycleState
            };
        }

        private static void Copy(Component source, Component destination)
        {
            destination.MachineId = source.MachineId;
            destination.MachineName = source.MachineName;
            destination.Code = source.Code;
            destination.Name = source.Name;
            destination.Type = source.Type;
            destination.SopDoc = source.SopDoc;
            destination.Status = source.Status;
            destination.InstallDate = source.InstallDate;
            destination.SerialNumber = source.SerialNumber;
            destination.Supplier = source.Supplier;
            destination.WarrantyUntil = source.WarrantyUntil;
            destination.Comments = source.Comments;
            destination.LifecycleState = source.LifecycleState;
        }
    }


    public sealed class FakeMachineCrudService : IMachineCrudService
    {
        private readonly List<Machine> _store = new();

        public List<Machine> Saved => _store;

        public Task<IReadOnlyList<Machine>> GetAllAsync()
            => Task.FromResult<IReadOnlyList<Machine>>(_store.ToList());

        public Task<Machine?> TryGetByIdAsync(int id)
            => Task.FromResult<Machine?>(_store.FirstOrDefault(m => m.Id == id));

        public Task<int> CreateAsync(Machine machine, MachineCrudContext context)
        {
            if (machine.Id == 0)
            {
                machine.Id = _store.Count == 0 ? 1 : _store.Max(m => m.Id) + 1;
            }
            _store.Add(Clone(machine));
            return Task.FromResult(machine.Id);
        }

        public Task UpdateAsync(Machine machine, MachineCrudContext context)
        {
            var existing = _store.FirstOrDefault(m => m.Id == machine.Id);
            if (existing is null)
            {
                _store.Add(Clone(machine));
            }
            else
            {
                Copy(machine, existing);
            }

            return Task.CompletedTask;
        }

        public void Validate(Machine machine)
        {
            if (string.IsNullOrWhiteSpace(machine.Name))
                throw new InvalidOperationException("Name is required.");
            if (string.IsNullOrWhiteSpace(machine.Code))
                throw new InvalidOperationException("Code is required.");
            if (string.IsNullOrWhiteSpace(machine.Manufacturer))
                throw new InvalidOperationException("Manufacturer is required.");
            if (string.IsNullOrWhiteSpace(machine.Location))
                throw new InvalidOperationException("Location is required.");
            if (string.IsNullOrWhiteSpace(machine.UrsDoc))
                throw new InvalidOperationException("URS document is required.");
        }

        public string NormalizeStatus(string? status)
            => string.IsNullOrWhiteSpace(status) ? "active" : status.Trim().ToLowerInvariant();

        private static Machine Clone(Machine source)
        {
            return new Machine
            {
                Id = source.Id,
                Code = source.Code,
                Name = source.Name,
                Description = source.Description,
                Model = source.Model,
                Manufacturer = source.Manufacturer,
                Location = source.Location,
                Status = source.Status,
                UrsDoc = source.UrsDoc,
                InstallDate = source.InstallDate,
                ProcurementDate = source.ProcurementDate,
                WarrantyUntil = source.WarrantyUntil,
                IsCritical = source.IsCritical,
                SerialNumber = source.SerialNumber,
                LifecyclePhase = source.LifecyclePhase,
                Note = source.Note
            };
        }

        private static void Copy(Machine source, Machine destination)
        {
            destination.Code = source.Code;
            destination.Name = source.Name;
            destination.Description = source.Description;
            destination.Model = source.Model;
            destination.Manufacturer = source.Manufacturer;
            destination.Location = source.Location;
            destination.Status = source.Status;
            destination.UrsDoc = source.UrsDoc;
            destination.InstallDate = source.InstallDate;
            destination.ProcurementDate = source.ProcurementDate;
            destination.WarrantyUntil = source.WarrantyUntil;
            destination.IsCritical = source.IsCritical;
            destination.SerialNumber = source.SerialNumber;
            destination.LifecyclePhase = source.LifecyclePhase;
            destination.Note = source.Note;
        }
    }

    public sealed class FakeComponentCrudService : IComponentCrudService
    {
        private readonly List<Component> _store = new();

        public List<Component> Saved => _store;

        public Task<IReadOnlyList<Component>> GetAllAsync()
            => Task.FromResult<IReadOnlyList<Component>>(_store.ToList());

        public Task<Component?> TryGetByIdAsync(int id)
            => Task.FromResult<Component?>(_store.FirstOrDefault(c => c.Id == id));

        public Task<int> CreateAsync(Component component, ComponentCrudContext context)
        {
            if (component.Id == 0)
            {
                component.Id = _store.Count == 0 ? 1 : _store.Max(c => c.Id) + 1;
            }

            _store.Add(Clone(component));
            return Task.FromResult(component.Id);
        }

        public Task UpdateAsync(Component component, ComponentCrudContext context)
        {
            var existing = _store.FirstOrDefault(c => c.Id == component.Id);
            if (existing is null)
            {
                _store.Add(Clone(component));
            }
            else
            {
                Copy(component, existing);
            }

            return Task.CompletedTask;
        }

        public void Validate(Component component)
        {
            if (string.IsNullOrWhiteSpace(component.Name))
                throw new InvalidOperationException("Component name is required.");
            if (string.IsNullOrWhiteSpace(component.Code))
                throw new InvalidOperationException("Component code is required.");
            if (component.MachineId <= 0)
                throw new InvalidOperationException("Component must be linked to a machine.");
            if (string.IsNullOrWhiteSpace(component.SopDoc))
                throw new InvalidOperationException("SOP document is required.");
        }

        public string NormalizeStatus(string? status)
            => string.IsNullOrWhiteSpace(status) ? "active" : status.Trim().ToLowerInvariant();

        private static Component Clone(Component source)
        {
            return new Component
            {
                Id = source.Id,
                MachineId = source.MachineId,
                MachineName = source.MachineName,
                Code = source.Code,
                Name = source.Name,
                Type = source.Type,
                SopDoc = source.SopDoc,
                Status = source.Status,
                InstallDate = source.InstallDate,
                SerialNumber = source.SerialNumber,
                Supplier = source.Supplier,
                WarrantyUntil = source.WarrantyUntil,
                Comments = source.Comments,
                LifecycleState = source.LifecycleState
            };
        }

        private static void Copy(Component source, Component destination)
        {
            destination.MachineId = source.MachineId;
            destination.MachineName = source.MachineName;
            destination.Code = source.Code;
            destination.Name = source.Name;
            destination.Type = source.Type;
            destination.SopDoc = source.SopDoc;
            destination.Status = source.Status;
            destination.InstallDate = source.InstallDate;
            destination.SerialNumber = source.SerialNumber;
            destination.Supplier = source.Supplier;
            destination.WarrantyUntil = source.WarrantyUntil;
            destination.Comments = source.Comments;
            destination.LifecycleState = source.LifecycleState;
        }
    }


    public sealed class FakeCalibrationCrudService : ICalibrationCrudService
    {
        private readonly List<Calibration> _store = new();

        public List<Calibration> Saved => _store;

        public Task<IReadOnlyList<Calibration>> GetAllAsync()
            => Task.FromResult<IReadOnlyList<Calibration>>(_store.ToList());

        public Task<Calibration?> TryGetByIdAsync(int id)
            => Task.FromResult<Calibration?>(_store.FirstOrDefault(c => c.Id == id));

        public Task<int> CreateAsync(Calibration calibration, CalibrationCrudContext context)
        {
            if (calibration.Id == 0)
            {
                calibration.Id = _store.Count == 0 ? 1 : _store.Max(c => c.Id) + 1;
            }

            _store.Add(Clone(calibration));
            return Task.FromResult(calibration.Id);
        }

        public Task UpdateAsync(Calibration calibration, CalibrationCrudContext context)
        {
            var existing = _store.FirstOrDefault(c => c.Id == calibration.Id);
            if (existing is null)
            {
                _store.Add(Clone(calibration));
            }
            else
            {
                Copy(calibration, existing);
            }

            return Task.CompletedTask;
        }

        public void Validate(Calibration calibration)
        {
            if (calibration.ComponentId <= 0)
                throw new InvalidOperationException("Calibration must be linked to a component.");
            if (!calibration.SupplierId.HasValue || calibration.SupplierId.Value <= 0)
                throw new InvalidOperationException("Supplier is required.");
            if (calibration.CalibrationDate == default)
                throw new InvalidOperationException("Calibration date is required.");
            if (calibration.NextDue == default)
                throw new InvalidOperationException("Next due date is required.");
            if (calibration.NextDue < calibration.CalibrationDate)
                throw new InvalidOperationException("Next due date must be after the calibration date.");
            if (string.IsNullOrWhiteSpace(calibration.Result))
                throw new InvalidOperationException("Calibration result is required.");
        }

        private static Calibration Clone(Calibration source)
        {
            return new Calibration
            {
                Id = source.Id,
                ComponentId = source.ComponentId,
                SupplierId = source.SupplierId,
                CalibrationDate = source.CalibrationDate,
                NextDue = source.NextDue,
                CertDoc = source.CertDoc,
                Result = source.Result,
                Comment = source.Comment,
                Status = source.Status
            };
        }

        private static void Copy(Calibration source, Calibration destination)
        {
            destination.ComponentId = source.ComponentId;
            destination.SupplierId = source.SupplierId;
            destination.CalibrationDate = source.CalibrationDate;
            destination.NextDue = source.NextDue;
            destination.CertDoc = source.CertDoc;
            destination.Result = source.Result;
            destination.Comment = source.Comment;
            destination.Status = source.Status;
        }
    }

    public sealed class FakeMachineCrudService : IMachineCrudService
    {
        private readonly List<Machine> _store = new();

        public List<Machine> Saved => _store;

        public Task<IReadOnlyList<Machine>> GetAllAsync()
            => Task.FromResult<IReadOnlyList<Machine>>(_store.ToList());

        public Task<Machine?> TryGetByIdAsync(int id)
            => Task.FromResult<Machine?>(_store.FirstOrDefault(m => m.Id == id));

        public Task<int> CreateAsync(Machine machine, MachineCrudContext context)
        {
            if (machine.Id == 0)
            {
                machine.Id = _store.Count == 0 ? 1 : _store.Max(m => m.Id) + 1;
            }
            _store.Add(Clone(machine));
            return Task.FromResult(machine.Id);
        }

        public Task UpdateAsync(Machine machine, MachineCrudContext context)
        {
            var existing = _store.FirstOrDefault(m => m.Id == machine.Id);
            if (existing is null)
            {
                _store.Add(Clone(machine));
            }
            else
            {
                Copy(machine, existing);
            }

            return Task.CompletedTask;
        }

        public void Validate(Machine machine)
        {
            if (string.IsNullOrWhiteSpace(machine.Name))
                throw new InvalidOperationException("Name is required.");
            if (string.IsNullOrWhiteSpace(machine.Code))
                throw new InvalidOperationException("Code is required.");
            if (string.IsNullOrWhiteSpace(machine.Manufacturer))
                throw new InvalidOperationException("Manufacturer is required.");
            if (string.IsNullOrWhiteSpace(machine.Location))
                throw new InvalidOperationException("Location is required.");
            if (string.IsNullOrWhiteSpace(machine.UrsDoc))
                throw new InvalidOperationException("URS document is required.");
        }

        public string NormalizeStatus(string? status)
            => string.IsNullOrWhiteSpace(status) ? "active" : status.Trim().ToLowerInvariant();

        private static Machine Clone(Machine source)
        {
            return new Machine
            {
                Id = source.Id,
                Code = source.Code,
                Name = source.Name,
                Description = source.Description,
                Model = source.Model,
                Manufacturer = source.Manufacturer,
                Location = source.Location,
                Status = source.Status,
                UrsDoc = source.UrsDoc,
                InstallDate = source.InstallDate,
                ProcurementDate = source.ProcurementDate,
                WarrantyUntil = source.WarrantyUntil,
                IsCritical = source.IsCritical,
                SerialNumber = source.SerialNumber,
                LifecyclePhase = source.LifecyclePhase,
                Note = source.Note
            };
        }

        private static void Copy(Machine source, Machine destination)
        {
            destination.Code = source.Code;
            destination.Name = source.Name;
            destination.Description = source.Description;
            destination.Model = source.Model;
            destination.Manufacturer = source.Manufacturer;
            destination.Location = source.Location;
            destination.Status = source.Status;
            destination.UrsDoc = source.UrsDoc;
            destination.InstallDate = source.InstallDate;
            destination.ProcurementDate = source.ProcurementDate;
            destination.WarrantyUntil = source.WarrantyUntil;
            destination.IsCritical = source.IsCritical;
            destination.SerialNumber = source.SerialNumber;
            destination.LifecyclePhase = source.LifecyclePhase;
            destination.Note = source.Note;
        }
    }

    public sealed class FakeComponentCrudService : IComponentCrudService
    {
        private readonly List<Component> _store = new();

        public List<Component> Saved => _store;

        public Task<IReadOnlyList<Component>> GetAllAsync()
            => Task.FromResult<IReadOnlyList<Component>>(_store.ToList());

        public Task<Component?> TryGetByIdAsync(int id)
            => Task.FromResult<Component?>(_store.FirstOrDefault(c => c.Id == id));

        public Task<int> CreateAsync(Component component, ComponentCrudContext context)
        {
            if (component.Id == 0)
            {
                component.Id = _store.Count == 0 ? 1 : _store.Max(c => c.Id) + 1;
            }

            _store.Add(Clone(component));
            return Task.FromResult(component.Id);
        }

        public Task UpdateAsync(Component component, ComponentCrudContext context)
        {
            var existing = _store.FirstOrDefault(c => c.Id == component.Id);
            if (existing is null)
            {
                _store.Add(Clone(component));
            }
            else
            {
                Copy(component, existing);
            }

            return Task.CompletedTask;
        }

        public void Validate(Component component)
        {
            if (string.IsNullOrWhiteSpace(component.Name))
                throw new InvalidOperationException("Component name is required.");
            if (string.IsNullOrWhiteSpace(component.Code))
                throw new InvalidOperationException("Component code is required.");
            if (component.MachineId <= 0)
                throw new InvalidOperationException("Component must be linked to a machine.");
            if (string.IsNullOrWhiteSpace(component.SopDoc))
                throw new InvalidOperationException("SOP document is required.");
        }

        public string NormalizeStatus(string? status)
            => string.IsNullOrWhiteSpace(status) ? "active" : status.Trim().ToLowerInvariant();

        private static Component Clone(Component source)
        {
            return new Component
            {
                Id = source.Id,
                MachineId = source.MachineId,
                MachineName = source.MachineName,
                Code = source.Code,
                Name = source.Name,
                Type = source.Type,
                SopDoc = source.SopDoc,
                Status = source.Status,
                InstallDate = source.InstallDate,
                SerialNumber = source.SerialNumber,
                Supplier = source.Supplier,
                WarrantyUntil = source.WarrantyUntil,
                Comments = source.Comments,
                LifecycleState = source.LifecycleState
            };
        }

        private static void Copy(Component source, Component destination)
        {
            destination.MachineId = source.MachineId;
            destination.MachineName = source.MachineName;
            destination.Code = source.Code;
            destination.Name = source.Name;
            destination.Type = source.Type;
            destination.SopDoc = source.SopDoc;
            destination.Status = source.Status;
            destination.InstallDate = source.InstallDate;
            destination.SerialNumber = source.SerialNumber;
            destination.Supplier = source.Supplier;
            destination.WarrantyUntil = source.WarrantyUntil;
            destination.Comments = source.Comments;
            destination.LifecycleState = source.LifecycleState;
        }
    }

    public sealed class FakeCalibrationCrudService : ICalibrationCrudService
    {
        private readonly List<Calibration> _store = new();

        public List<Calibration> Saved => _store;

        public Task<IReadOnlyList<Calibration>> GetAllAsync()
            => Task.FromResult<IReadOnlyList<Calibration>>(_store.ToList());

        public Task<Calibration?> TryGetByIdAsync(int id)
            => Task.FromResult<Calibration?>(_store.FirstOrDefault(c => c.Id == id));

        public Task<int> CreateAsync(Calibration calibration, CalibrationCrudContext context)
        {
            if (calibration.Id == 0)
            {
                calibration.Id = _store.Count == 0 ? 1 : _store.Max(c => c.Id) + 1;
            }

            _store.Add(Clone(calibration));
            return Task.FromResult(calibration.Id);
        }

        public Task UpdateAsync(Calibration calibration, CalibrationCrudContext context)
        {
            var existing = _store.FirstOrDefault(c => c.Id == calibration.Id);
            if (existing is null)
            {
                _store.Add(Clone(calibration));
            }
            else
            {
                Copy(calibration, existing);
            }

            return Task.CompletedTask;
        }

        public void Validate(Calibration calibration)
        {
            if (calibration.ComponentId <= 0)
                throw new InvalidOperationException("Calibration must be linked to a component.");
            if (!calibration.SupplierId.HasValue || calibration.SupplierId.Value <= 0)
                throw new InvalidOperationException("Supplier is required.");
            if (calibration.CalibrationDate == default)
                throw new InvalidOperationException("Calibration date is required.");
            if (calibration.NextDue == default)
                throw new InvalidOperationException("Next due date is required.");
            if (calibration.NextDue < calibration.CalibrationDate)
                throw new InvalidOperationException("Next due date must be after the calibration date.");
            if (string.IsNullOrWhiteSpace(calibration.Result))
                throw new InvalidOperationException("Calibration result is required.");
        }

        private static Calibration Clone(Calibration source)
        {
            return new Calibration
            {
                Id = source.Id,
                ComponentId = source.ComponentId,
                SupplierId = source.SupplierId,
                CalibrationDate = source.CalibrationDate,
                NextDue = source.NextDue,
                CertDoc = source.CertDoc,
                Result = source.Result,
                Comment = source.Comment,
                Status = source.Status
            };
        }

        private static void Copy(Calibration source, Calibration destination)
        {
            destination.ComponentId = source.ComponentId;
            destination.SupplierId = source.SupplierId;
            destination.CalibrationDate = source.CalibrationDate;
            destination.NextDue = source.NextDue;
            destination.CertDoc = source.CertDoc;
            destination.Result = source.Result;
            destination.Comment = source.Comment;
            destination.Status = source.Status;
        }
    }
}

namespace YasGMP.Wpf.ViewModels.Modules
{
    using System.Collections.Generic;
    using System.Linq;
    using System.Threading.Tasks;
    using YasGMP.Services;
    using YasGMP.Wpf.Services;

    public sealed class InspectorField
    {
        public InspectorField(string name, string value)
        {
            Name = name;
            Value = value;
        }

        public string Name { get; }

        public string Value { get; }
    }

    public sealed class InspectorContext
    {
        public InspectorContext(string title, string subtitle, IReadOnlyList<InspectorField> fields)
        {
            Title = title;
            Subtitle = subtitle;
            Fields = fields;
        }

        public string Title { get; }

        public string Subtitle { get; }

        public IReadOnlyList<InspectorField> Fields { get; }
    }

    public sealed class ModuleRecord
    {
        public ModuleRecord(
            string key,
            string title,
            string? code = null,
            string? status = null,
            string? description = null,
            IReadOnlyList<InspectorField>? inspectorFields = null,
            string? relatedModuleKey = null,
            object? relatedParameter = null)
        {
            Key = key;
            Title = title;
            Code = code;
            Status = status;
            Description = description;
            InspectorFields = inspectorFields ?? new List<InspectorField>();
            RelatedModuleKey = relatedModuleKey;
            RelatedParameter = relatedParameter;
        }

        public string Key { get; }

        public string Title { get; }

        public string? Code { get; }

        public string? Status { get; }

        public string? Description { get; }

        public IReadOnlyList<InspectorField> InspectorFields { get; }

        public string? RelatedModuleKey { get; }

        public object? RelatedParameter { get; }
    }

    public enum FormMode
    {
        View,
        Find,
        Add,
        Update
    }

    public abstract class ModuleDocumentViewModel
    {
        protected ModuleDocumentViewModel(
            string moduleKey,
            string title,
            ICflDialogService _,
            IShellInteractionService __,
            IModuleNavigationService ___)
        {
            ModuleKey = moduleKey;
            Title = title;
        }

        public string ModuleKey { get; }

        public string Title { get; }

        public List<ModuleRecord> Records { get; } = new();

        public ModuleRecord? SelectedRecord { get; protected set; }

        public string? SearchText { get; protected set; }

        public string StatusMessage { get; protected set; } = "Ready";

        public List<string> ValidationMessages { get; } = new();

        public bool IsDirty { get; private set; }

        public FormMode Mode { get; set; } = FormMode.View;

        public bool IsInEditMode => Mode is FormMode.Add or FormMode.Update;

        protected static IReadOnlyList<ModuleRecord> ToReadOnlyList(IEnumerable<ModuleRecord> source)
            => source as IReadOnlyList<ModuleRecord> ?? source.ToList();

        protected virtual Task<CflRequest?> CreateCflRequestAsync()
            => Task.FromResult<CflRequest?>(null);

        protected virtual Task OnCflSelectionAsync(CflResult result)
            => Task.CompletedTask;

        protected abstract Task<IReadOnlyList<ModuleRecord>> LoadAsync(object? parameter);

        protected abstract IReadOnlyList<ModuleRecord> CreateDesignTimeRecords();

        public async Task InitializeAsync(object? parameter)
        {
            var records = await LoadAsync(parameter).ConfigureAwait(false);
            Records.Clear();
            foreach (var record in records)
            {
                Records.Add(record);
            }

            SelectedRecord = Records.FirstOrDefault();
        }

        public async Task<CflResult?> ExecuteShowCflAsync(ICflDialogService dialog)
        {
            var request = await CreateCflRequestAsync().ConfigureAwait(false);
            if (request is null)
            {
                return null;
            }

            var result = await dialog.ShowAsync(request).ConfigureAwait(false);
            if (result is null)
            {
                return null;
            }

            await OnCflSelectionAsync(result).ConfigureAwait(false);
            return result;
        }

        protected void MarkDirty() => IsDirty = true;

        protected void ResetDirty() => IsDirty = false;

        protected void ClearValidationMessages() => ValidationMessages.Clear();
    }

    public abstract class DataDrivenModuleDocumentViewModel : ModuleDocumentViewModel
    {
        protected DataDrivenModuleDocumentViewModel(
            string key,
            string title,
            DatabaseService database,
            ICflDialogService _,
            IShellInteractionService __,
            IModuleNavigationService ___)
            : base(key, title, _, __, ___)
        {
            Database = database;
        }

        protected DatabaseService Database { get; }
    }
}

    public sealed class FakePartCrudService : IPartCrudService
    {
        private readonly List<Part> _store = new();

        public List<Part> Saved => _store;

        public Task<IReadOnlyList<Part>> GetAllAsync()
            => Task.FromResult<IReadOnlyList<Part>>(_store.ToList());

        public Task<Part?> TryGetByIdAsync(int id)
            => Task.FromResult<Part?>(_store.FirstOrDefault(p => p.Id == id));

        public Task<int> CreateAsync(Part part, PartCrudContext context)
        {
            if (part.Id == 0)
            {
                part.Id = _store.Count == 0 ? 1 : _store.Max(p => p.Id) + 1;
            }

            _store.Add(Clone(part));
            return Task.FromResult(part.Id);
        }

        public Task UpdateAsync(Part part, PartCrudContext context)
        {
            var existing = _store.FirstOrDefault(p => p.Id == part.Id);
            if (existing is null)
            {
                _store.Add(Clone(part));
            }
            else
            {
                Copy(part, existing);
            }

            return Task.CompletedTask;
        }

        public void Validate(Part part)
        {
            if (string.IsNullOrWhiteSpace(part.Name))
                throw new InvalidOperationException("Part name is required.");
            if (string.IsNullOrWhiteSpace(part.Code))
                throw new InvalidOperationException("Part code is required.");
            if (!part.DefaultSupplierId.HasValue)
                throw new InvalidOperationException("Supplier is required.");
        }

        public string NormalizeStatus(string? status)
            => string.IsNullOrWhiteSpace(status) ? "active" : status.Trim().ToLowerInvariant();

        private static Part Clone(Part source)
        {
            return new Part
            {
                Id = source.Id,
                Code = source.Code,
                Name = source.Name,
                Description = source.Description,
                Category = source.Category,
                Status = source.Status,
                Stock = source.Stock,
                MinStockAlert = source.MinStockAlert,
                Location = source.Location,
                DefaultSupplierId = source.DefaultSupplierId,
                DefaultSupplierName = source.DefaultSupplierName,
                Sku = source.Sku,
                Price = source.Price
            };
        }

        private static void Copy(Part source, Part destination)
        {
            destination.Code = source.Code;
            destination.Name = source.Name;
            destination.Description = source.Description;
            destination.Category = source.Category;
            destination.Status = source.Status;
            destination.Stock = source.Stock;
            destination.MinStockAlert = source.MinStockAlert;
            destination.Location = source.Location;
            destination.DefaultSupplierId = source.DefaultSupplierId;
            destination.DefaultSupplierName = source.DefaultSupplierName;
            destination.Sku = source.Sku;
            destination.Price = source.Price;
        }
    }

    public sealed class FakeWarehouseCrudService : IWarehouseCrudService
    {
        private readonly List<Warehouse> _store = new();

        public List<Warehouse> Saved => _store;

<<<<<<< HEAD
        public List<WarehouseStockSnapshot> StockSnapshots { get; } = new();

        public List<InventoryMovementEntry> Movements { get; } = new();

=======
>>>>>>> 269eab46
        public Task<IReadOnlyList<Warehouse>> GetAllAsync()
            => Task.FromResult<IReadOnlyList<Warehouse>>(_store.ToList());

        public Task<Warehouse?> TryGetByIdAsync(int id)
            => Task.FromResult<Warehouse?>(_store.FirstOrDefault(w => w.Id == id));

        public Task<int> CreateAsync(Warehouse warehouse, WarehouseCrudContext context)
        {
            if (warehouse.Id == 0)
            {
                warehouse.Id = _store.Count == 0 ? 1 : _store.Max(w => w.Id) + 1;
            }

            _store.Add(Clone(warehouse));
            return Task.FromResult(warehouse.Id);
        }

        public Task UpdateAsync(Warehouse warehouse, WarehouseCrudContext context)
        {
            var existing = _store.FirstOrDefault(w => w.Id == warehouse.Id);
            if (existing is null)
            {
                _store.Add(Clone(warehouse));
            }
            else
            {
                Copy(warehouse, existing);
            }

            return Task.CompletedTask;
        }

        public void Validate(Warehouse warehouse)
        {
            if (string.IsNullOrWhiteSpace(warehouse.Name))
                throw new InvalidOperationException("Warehouse name is required.");
            if (string.IsNullOrWhiteSpace(warehouse.Location))
                throw new InvalidOperationException("Warehouse location is required.");
        }

        public string NormalizeStatus(string? status)
            => string.IsNullOrWhiteSpace(status) ? "qualified" : status.Trim().ToLowerInvariant();

<<<<<<< HEAD
        public Task<IReadOnlyList<WarehouseStockSnapshot>> GetStockSnapshotAsync(int warehouseId)
        {
            var items = StockSnapshots
                .Where(s => s.WarehouseId == warehouseId)
                .ToList();
            return Task.FromResult<IReadOnlyList<WarehouseStockSnapshot>>(items);
        }

        public Task<IReadOnlyList<InventoryMovementEntry>> GetRecentMovementsAsync(int warehouseId, int take = 10)
        {
            var items = Movements
                .Where(m => m.WarehouseId == warehouseId)
                .Take(take)
                .ToList();
            return Task.FromResult<IReadOnlyList<InventoryMovementEntry>>(items);
        }

=======
>>>>>>> 269eab46
        private static Warehouse Clone(Warehouse source)
        {
            return new Warehouse
            {
                Id = source.Id,
                Name = source.Name,
                Location = source.Location,
                Status = source.Status,
                LegacyResponsibleName = source.LegacyResponsibleName,
                Note = source.Note,
                QrCode = source.QrCode,
                ClimateMode = source.ClimateMode,
                IsQualified = source.IsQualified,
                LastQualified = source.LastQualified,
                DigitalSignature = source.DigitalSignature
            };
        }

        private static void Copy(Warehouse source, Warehouse destination)
        {
            destination.Name = source.Name;
            destination.Location = source.Location;
            destination.Status = source.Status;
            destination.LegacyResponsibleName = source.LegacyResponsibleName;
            destination.Note = source.Note;
            destination.QrCode = source.QrCode;
            destination.ClimateMode = source.ClimateMode;
            destination.IsQualified = source.IsQualified;
            destination.LastQualified = source.LastQualified;
            destination.DigitalSignature = source.DigitalSignature;
        }
    }<|MERGE_RESOLUTION|>--- conflicted
+++ resolved
@@ -20,10 +20,7 @@
     }
 
     public class Component
-<<<<<<< HEAD
-=======
-
->>>>>>> 269eab46
+
     {
         public int Id { get; set; }
         public int MachineId { get; set; }
@@ -81,11 +78,7 @@
 
     public sealed class CflItem
     {
-<<<<<<< HEAD
-=======
-
-
->>>>>>> 269eab46
+
         public int Id { get; set; }
         public string? FullName { get; set; }
         public string? Username { get; set; }
@@ -132,7 +125,7 @@
         public string? SerialNumber { get; set; }
         public string? LifecyclePhase { get; set; }
         public string? Note { get; set; }
-<<<<<<< HEAD
+
     }
 
     public class Attachment
@@ -158,8 +151,7 @@
     {
         public string? PolicyName { get; set; }
         public DateTime? RetainUntil { get; set; }
-=======
->>>>>>> 269eab46
+
     }
 
     public class Attachment
@@ -271,14 +263,13 @@
         public List<Supplier> Suppliers { get; } = new();
         public List<Part> Parts { get; } = new();
         public List<Warehouse> Warehouses { get; } = new();
-<<<<<<< HEAD
-=======
+
 
 
         public Task<IReadOnlyList<Machine>> GetAllAsync()
             => Task.FromResult<IReadOnlyList<Machine>>(_store.ToList());
 
->>>>>>> 269eab46
+
 
 
         public Task<Machine?> TryGetByIdAsync(int id)
@@ -313,7 +304,7 @@
 
         public Task<IReadOnlyList<PickedFile>> PickFilesAsync(FilePickerRequest request, CancellationToken cancellationToken = default)
             => Task.FromResult(Files);
-<<<<<<< HEAD
+
     }
 }
 
@@ -389,9 +380,7 @@
 
         public Task RemoveLinkAsync(string entityType, int entityId, int attachmentId, CancellationToken token = default)
             => Task.CompletedTask;
-=======
-
->>>>>>> 269eab46
+
     }
 }
 
@@ -1824,13 +1813,11 @@
 
         public List<Warehouse> Saved => _store;
 
-<<<<<<< HEAD
+
         public List<WarehouseStockSnapshot> StockSnapshots { get; } = new();
 
         public List<InventoryMovementEntry> Movements { get; } = new();
 
-=======
->>>>>>> 269eab46
         public Task<IReadOnlyList<Warehouse>> GetAllAsync()
             => Task.FromResult<IReadOnlyList<Warehouse>>(_store.ToList());
 
@@ -1874,7 +1861,6 @@
         public string NormalizeStatus(string? status)
             => string.IsNullOrWhiteSpace(status) ? "qualified" : status.Trim().ToLowerInvariant();
 
-<<<<<<< HEAD
         public Task<IReadOnlyList<WarehouseStockSnapshot>> GetStockSnapshotAsync(int warehouseId)
         {
             var items = StockSnapshots
@@ -1892,8 +1878,6 @@
             return Task.FromResult<IReadOnlyList<InventoryMovementEntry>>(items);
         }
 
-=======
->>>>>>> 269eab46
         private static Warehouse Clone(Warehouse source)
         {
             return new Warehouse
