<<<<<<< HEAD
using System;
using System.Collections.Generic;
using System.Linq;
using System.Threading;
using System.Threading.Tasks;

namespace YasGMP.Models
{
    public class Asset
    {
        public int Id { get; set; }
        public string? Code { get; set; }
        public string Name { get; set; } = string.Empty;
        public string? Description { get; set; }
        public string? Model { get; set; }
        public string? Manufacturer { get; set; }
        public string? Location { get; set; }
        public string? Status { get; set; }
        public DateTime? InstallDate { get; set; }
    }

    public class Component
    {
        public int Id { get; set; }
        public int MachineId { get; set; }
        public string? MachineName { get; set; }
        public string? Code { get; set; }
        public string Name { get; set; } = string.Empty;
        public string? Type { get; set; }
        public string? SopDoc { get; set; }
        public string? Status { get; set; }
        public DateTime? InstallDate { get; set; }
        public string? SerialNumber { get; set; }
        public string? Supplier { get; set; }
        public DateTime? WarrantyUntil { get; set; }
        public string? Comments { get; set; }
        public string? LifecycleState { get; set; }
    }

    public class WorkOrder
=======
"Assets": "in-progress",
    }

    public sealed class CflRequest
>>>>>>> 79a78a6c
    {
        public CflRequest(string title, IReadOnlyList<CflItem> items)
        {
            Title = title;
            Items = items;
        }

        public string Title { get; }

        public IReadOnlyList<CflItem> Items { get; }
    }

    public sealed class CflItem
    {
<<<<<<< HEAD
        public int Id { get; set; }
        public string? FullName { get; set; }
        public string? Username { get; set; }
    }

    public class Supplier
    {
        public int Id { get; set; }
        public string Name { get; set; } = string.Empty;
    }

    public class Part
    {
        public int Id { get; set; }
        public string Code { get; set; } = string.Empty;
        public string Name { get; set; } = string.Empty;
        public string? Description { get; set; }
        public string? Category { get; set; }
        public string? Status { get; set; }
        public int? Stock { get; set; }
        public int? MinStockAlert { get; set; }
        public string? Location { get; set; }
        public int? DefaultSupplierId { get; set; }
        public string DefaultSupplierName { get; set; } = string.Empty;
        public string? Sku { get; set; }
        public decimal? Price { get; set; }
    }

    public class Machine
    {
        public int Id { get; set; }
        public string Code { get; set; } = string.Empty;
        public string Name { get; set; } = string.Empty;
        public string? Description { get; set; }
        public string? Model { get; set; }
        public string? Manufacturer { get; set; }
        public string? Location { get; set; }
        public string? Status { get; set; }
        public string? UrsDoc { get; set; }
        public DateTime? InstallDate { get; set; }
        public DateTime? ProcurementDate { get; set; }
        public DateTime? WarrantyUntil { get; set; }
        public bool IsCritical { get; set; }
        public string? SerialNumber { get; set; }
        public string? LifecyclePhase { get; set; }
        public string? Note { get; set; }
    }

    public class Attachment
    {
        public int Id { get; set; }
        public string FileName { get; set; } = string.Empty;
        public string? EntityTable { get; set; }
        public int? EntityId { get; set; }
        public string? FileType { get; set; }
        public string? Status { get; set; }
        public string? Description { get; set; }
        public DateTime CreatedAt { get; set; } = DateTime.UtcNow;
    }

    public class AttachmentLink
    {
        public int Id { get; set; }
        public string? EntityType { get; set; }
        public int EntityId { get; set; }
    }

    public class RetentionPolicy
    {
        public string? PolicyName { get; set; }
        public DateTime? RetainUntil { get; set; }
=======
        public CflItem(string key, string label, string? description = null)
        {
            Key = key;
            Label = label;
            Description = description ?? string.Empty;
        }

        public string Key { get; }

        public string Label { get; }

        public string Description { get; }
    }

    public sealed class CflResult
    {
        public CflResult(CflItem selected)
        {
            Selected = selected;
        }

        public CflItem Selected { get; }
>>>>>>> 79a78a6c
    }

    public sealed class FakeMachineCrudService : IMachineCrudService
    {
<<<<<<< HEAD
        public int Id { get; set; }
        public int ComponentId { get; set; }
        public int? SupplierId { get; set; }
        public DateTime CalibrationDate { get; set; }
        public DateTime NextDue { get; set; }
        public string CertDoc { get; set; } = string.Empty;
        public string Result { get; set; } = string.Empty;
        public string Comment { get; set; } = string.Empty;
        public string Status { get; set; } = string.Empty;
    }

    public class Warehouse
    {
        public int Id { get; set; }
        public string Name { get; set; } = string.Empty;
        public string Location { get; set; } = string.Empty;
        public string Status { get; set; } = string.Empty;
        public string LegacyResponsibleName { get; set; } = string.Empty;
        public string Note { get; set; } = string.Empty;
        public string QrCode { get; set; } = string.Empty;
        public string ClimateMode { get; set; } = string.Empty;
        public bool IsQualified { get; set; } = true;
        public DateTime? LastQualified { get; set; }
        public string DigitalSignature { get; set; } = string.Empty;
    }
}
=======
        private readonly List<Machine> _store = new();
>>>>>>> 79a78a6c

        public List<Machine> Saved => _store;

<<<<<<< HEAD
    public class DatabaseService
    {
        public List<Asset> Assets { get; } = new();
        public List<Component> Components { get; } = new();
        public List<WorkOrder> WorkOrders { get; } = new();
        public List<Calibration> Calibrations { get; } = new();
        public List<Supplier> Suppliers { get; } = new();
        public List<Part> Parts { get; } = new();
        public List<Warehouse> Warehouses { get; } = new();
=======
        public Task<IReadOnlyList<Machine>> GetAllAsync()
            => Task.FromResult<IReadOnlyList<Machine>>(_store.ToList());
>>>>>>> 79a78a6c

        public Task<Machine?> TryGetByIdAsync(int id)
            => Task.FromResult<Machine?>(_store.FirstOrDefault(m => m.Id == id));

<<<<<<< HEAD
        public Task<List<Component>> GetAllComponentsAsync()
            => Task.FromResult(Components);

        public Task<List<WorkOrder>> GetAllWorkOrdersFullAsync()
            => Task.FromResult(WorkOrders);

        public Task<List<Calibration>> GetAllCalibrationsAsync()
            => Task.FromResult(Calibrations);

        public Task<List<Supplier>> GetAllSuppliersAsync()
            => Task.FromResult(Suppliers);

        public Task<List<Warehouse>> GetWarehousesAsync()
            => Task.FromResult(Warehouses);
    }

    public sealed class TestFilePicker : IFilePicker
    {
        public IReadOnlyList<PickedFile> Files { get; set; } = Array.Empty<PickedFile>();

        public Task<IReadOnlyList<PickedFile>> PickFilesAsync(FilePickerRequest request, CancellationToken cancellationToken = default)
            => Task.FromResult(Files);
    }
}

namespace YasGMP.Services.Interfaces
{
    using System;
    using System.Collections.Generic;
    using System.IO;
    using System.Threading;
    using System.Threading.Tasks;
    using YasGMP.Models;

    public interface IAuthContext
    {
        User? CurrentUser { get; }
        string CurrentSessionId { get; }
        string CurrentDeviceInfo { get; }
        string CurrentIpAddress { get; }
    }

    public sealed class TestAuthContext : IAuthContext
    {
        public User? CurrentUser { get; set; }
        public string CurrentSessionId { get; set; } = Guid.NewGuid().ToString("N");
        public string CurrentDeviceInfo { get; set; } = "TestRig";
        public string CurrentIpAddress { get; set; } = "127.0.0.1";
    }

    public sealed class TestAttachmentService : IAttachmentService
    {
        private int _nextId = 1;

        public List<AttachmentUploadRequest> Uploads { get; } = new();

        public Task<AttachmentUploadResult> UploadAsync(Stream content, AttachmentUploadRequest request, CancellationToken token = default)
        {
            Uploads.Add(request);
            var attachment = new Attachment
            {
                Id = _nextId++,
                FileName = request.FileName,
                EntityTable = request.EntityType,
                EntityId = request.EntityId
            };
            var link = new AttachmentLink
            {
                Id = attachment.Id,
                EntityType = request.EntityType,
                EntityId = request.EntityId
            };
            var retention = new RetentionPolicy
            {
                PolicyName = request.RetentionPolicyName,
                RetainUntil = request.RetainUntil
            };
            return Task.FromResult(new AttachmentUploadResult(attachment, link, retention));
        }

        public Task<Attachment?> FindByHashAsync(string sha256, CancellationToken token = default)
            => Task.FromResult<Attachment?>(null);

        public Task<Attachment?> FindByHashAndSizeAsync(string sha256, long fileSize, CancellationToken token = default)
            => Task.FromResult<Attachment?>(null);

        public Task<AttachmentStreamResult> StreamContentAsync(int attachmentId, Stream destination, AttachmentReadRequest? request = null, CancellationToken token = default)
            => Task.FromResult(new AttachmentStreamResult(new Attachment { Id = attachmentId }, 0, 0, false, request));

        public Task<IReadOnlyList<AttachmentLinkWithAttachment>> GetLinksForEntityAsync(string entityType, int entityId, CancellationToken token = default)
            => Task.FromResult<IReadOnlyList<AttachmentLinkWithAttachment>>(Array.Empty<AttachmentLinkWithAttachment>());

        public Task RemoveLinkAsync(int linkId, CancellationToken token = default)
            => Task.CompletedTask;

        public Task RemoveLinkAsync(string entityType, int entityId, int attachmentId, CancellationToken token = default)
            => Task.CompletedTask;
    }
}
=======
        public Task<int> CreateAsync(Machine machine, MachineCrudContext context)
        {
            if (machine.Id == 0)
            {
                machine.Id = _store.Count == 0 ? 1 : _store.Max(m => m.Id) + 1;
            }
            _store.Add(Clone(machine));
            return Task.FromResult(machine.Id);
        }

        public Task UpdateAsync(Machine machine, MachineCrudContext context)
        {
            var existing = _store.FirstOrDefault(m => m.Id == machine.Id);
            if (existing is null)
            {
                _store.Add(Clone(machine));
            }
            else
            {
                Copy(machine, existing);
            }
>>>>>>> 79a78a6c

            return Task.CompletedTask;
        }

        public void Validate(Machine machine)
        {
            if (string.IsNullOrWhiteSpace(machine.Name))
                throw new InvalidOperationException("Name is required.");
            if (string.IsNullOrWhiteSpace(machine.Code))
                throw new InvalidOperationException("Code is required.");
            if (string.IsNullOrWhiteSpace(machine.Manufacturer))
                throw new InvalidOperationException("Manufacturer is required.");
            if (string.IsNullOrWhiteSpace(machine.Location))
                throw new InvalidOperationException("Location is required.");
            if (string.IsNullOrWhiteSpace(machine.UrsDoc))
                throw new InvalidOperationException("URS document is required.");
        }

        public string NormalizeStatus(string? status)
            => string.IsNullOrWhiteSpace(status) ? "active" : status.Trim().ToLowerInvariant();

        private static Machine Clone(Machine source)
        {
            return new Machine
            {
                Id = source.Id,
                Code = source.Code,
                Name = source.Name,
                Description = source.Description,
                Model = source.Model,
                Manufacturer = source.Manufacturer,
                Location = source.Location,
                Status = source.Status,
                UrsDoc = source.UrsDoc,
                InstallDate = source.InstallDate,
                ProcurementDate = source.ProcurementDate,
                WarrantyUntil = source.WarrantyUntil,
                IsCritical = source.IsCritical,
                SerialNumber = source.SerialNumber,
                LifecyclePhase = source.LifecyclePhase,
                Note = source.Note
            };
        }

        private static void Copy(Machine source, Machine destination)
        {
            destination.Code = source.Code;
            destination.Name = source.Name;
            destination.Description = source.Description;
            destination.Model = source.Model;
            destination.Manufacturer = source.Manufacturer;
            destination.Location = source.Location;
            destination.Status = source.Status;
            destination.UrsDoc = source.UrsDoc;
            destination.InstallDate = source.InstallDate;
            destination.ProcurementDate = source.ProcurementDate;
            destination.WarrantyUntil = source.WarrantyUntil;
            destination.IsCritical = source.IsCritical;
            destination.SerialNumber = source.SerialNumber;
            destination.LifecyclePhase = source.LifecyclePhase;
            destination.Note = source.Note;
        }
    }


    public sealed class FakeComponentCrudService : IComponentCrudService
    {
        private readonly List<Component> _store = new();

        public List<Component> Saved => _store;

        public Task<IReadOnlyList<Component>> GetAllAsync()
            => Task.FromResult<IReadOnlyList<Component>>(_store.ToList());

        public Task<Component?> TryGetByIdAsync(int id)
            => Task.FromResult<Component?>(_store.FirstOrDefault(c => c.Id == id));

        public Task<int> CreateAsync(Component component, ComponentCrudContext context)
        {
            if (component.Id == 0)
            {
                component.Id = _store.Count == 0 ? 1 : _store.Max(c => c.Id) + 1;
            }

            _store.Add(Clone(component));
            return Task.FromResult(component.Id);
        }

        public Task UpdateAsync(Component component, ComponentCrudContext context)
        {
            var existing = _store.FirstOrDefault(c => c.Id == component.Id);
            if (existing is null)
            {
                _store.Add(Clone(component));
            }
            else
            {
                Copy(component, existing);
            }

            return Task.CompletedTask;
        }

        public void Validate(Component component)
        {
            if (string.IsNullOrWhiteSpace(component.Name))
                throw new InvalidOperationException("Component name is required.");
            if (string.IsNullOrWhiteSpace(component.Code))
                throw new InvalidOperationException("Component code is required.");
            if (component.MachineId <= 0)
                throw new InvalidOperationException("Component must be linked to a machine.");
            if (string.IsNullOrWhiteSpace(component.SopDoc))
                throw new InvalidOperationException("SOP document is required.");
        }

        public string NormalizeStatus(string? status)
            => string.IsNullOrWhiteSpace(status) ? "active" : status.Trim().ToLowerInvariant();

        private static Component Clone(Component source)
        {
            return new Component
            {
                Id = source.Id,
                MachineId = source.MachineId,
                MachineName = source.MachineName,
                Code = source.Code,
                Name = source.Name,
                Type = source.Type,
                SopDoc = source.SopDoc,
                Status = source.Status,
                InstallDate = source.InstallDate,
                SerialNumber = source.SerialNumber,
                Supplier = source.Supplier,
                WarrantyUntil = source.WarrantyUntil,
                Comments = source.Comments,
                LifecycleState = source.LifecycleState
            };
        }

        private static void Copy(Component source, Component destination)
        {
            destination.MachineId = source.MachineId;
            destination.MachineName = source.MachineName;
            destination.Code = source.Code;
            destination.Name = source.Name;
            destination.Type = source.Type;
            destination.SopDoc = source.SopDoc;
            destination.Status = source.Status;
            destination.InstallDate = source.InstallDate;
            destination.SerialNumber = source.SerialNumber;
            destination.Supplier = source.Supplier;
            destination.WarrantyUntil = source.WarrantyUntil;
            destination.Comments = source.Comments;
            destination.LifecycleState = source.LifecycleState;
        }
    }

    public sealed class FakeCalibrationCrudService : ICalibrationCrudService
    {
        private readonly List<Calibration> _store = new();

        public List<Calibration> Saved => _store;

        public Task<IReadOnlyList<Calibration>> GetAllAsync()
            => Task.FromResult<IReadOnlyList<Calibration>>(_store.ToList());

        public Task<Calibration?> TryGetByIdAsync(int id)
            => Task.FromResult<Calibration?>(_store.FirstOrDefault(c => c.Id == id));

        public Task<int> CreateAsync(Calibration calibration, CalibrationCrudContext context)
        {
            if (calibration.Id == 0)
            {
                calibration.Id = _store.Count == 0 ? 1 : _store.Max(c => c.Id) + 1;
            }

            _store.Add(Clone(calibration));
            return Task.FromResult(calibration.Id);
        }

        public Task UpdateAsync(Calibration calibration, CalibrationCrudContext context)
        {
            var existing = _store.FirstOrDefault(c => c.Id == calibration.Id);
            if (existing is null)
            {
                _store.Add(Clone(calibration));
            }
            else
            {
                Copy(calibration, existing);
            }

            return Task.CompletedTask;
        }

        public void Validate(Calibration calibration)
        {
            if (calibration.ComponentId <= 0)
                throw new InvalidOperationException("Calibration must be linked to a component.");
            if (!calibration.SupplierId.HasValue || calibration.SupplierId.Value <= 0)
                throw new InvalidOperationException("Supplier is required.");
            if (calibration.CalibrationDate == default)
                throw new InvalidOperationException("Calibration date is required.");
            if (calibration.NextDue == default)
                throw new InvalidOperationException("Next due date is required.");
            if (calibration.NextDue < calibration.CalibrationDate)
                throw new InvalidOperationException("Next due date must be after the calibration date.");
            if (string.IsNullOrWhiteSpace(calibration.Result))
                throw new InvalidOperationException("Calibration result is required.");
        }

        private static Calibration Clone(Calibration source)
        {
            return new Calibration
            {
                Id = source.Id,
                ComponentId = source.ComponentId,
                SupplierId = source.SupplierId,
                CalibrationDate = source.CalibrationDate,
                NextDue = source.NextDue,
                CertDoc = source.CertDoc,
                Result = source.Result,
                Comment = source.Comment,
                Status = source.Status
            };
        }

        private static void Copy(Calibration source, Calibration destination)
        {
            destination.ComponentId = source.ComponentId;
            destination.SupplierId = source.SupplierId;
            destination.CalibrationDate = source.CalibrationDate;
            destination.NextDue = source.NextDue;
            destination.CertDoc = source.CertDoc;
            destination.Result = source.Result;
            destination.Comment = source.Comment;
            destination.Status = source.Status;
        }
    }

<<<<<<< HEAD
    public sealed class FakeMachineCrudService : IMachineCrudService
    {
        private readonly List<Machine> _store = new();

        public List<Machine> Saved => _store;

        public Task<IReadOnlyList<Machine>> GetAllAsync()
            => Task.FromResult<IReadOnlyList<Machine>>(_store.ToList());

        public Task<Machine?> TryGetByIdAsync(int id)
            => Task.FromResult<Machine?>(_store.FirstOrDefault(m => m.Id == id));

        public Task<int> CreateAsync(Machine machine, MachineCrudContext context)
        {
            if (machine.Id == 0)
            {
                machine.Id = _store.Count == 0 ? 1 : _store.Max(m => m.Id) + 1;
            }
            _store.Add(Clone(machine));
            return Task.FromResult(machine.Id);
        }

        public Task UpdateAsync(Machine machine, MachineCrudContext context)
        {
            var existing = _store.FirstOrDefault(m => m.Id == machine.Id);
            if (existing is null)
            {
                _store.Add(Clone(machine));
            }
            else
            {
                Copy(machine, existing);
            }

            return Task.CompletedTask;
        }

        public void Validate(Machine machine)
        {
            if (string.IsNullOrWhiteSpace(machine.Name))
                throw new InvalidOperationException("Name is required.");
            if (string.IsNullOrWhiteSpace(machine.Code))
                throw new InvalidOperationException("Code is required.");
            if (string.IsNullOrWhiteSpace(machine.Manufacturer))
                throw new InvalidOperationException("Manufacturer is required.");
            if (string.IsNullOrWhiteSpace(machine.Location))
                throw new InvalidOperationException("Location is required.");
            if (string.IsNullOrWhiteSpace(machine.UrsDoc))
                throw new InvalidOperationException("URS document is required.");
        }

        public string NormalizeStatus(string? status)
            => string.IsNullOrWhiteSpace(status) ? "active" : status.Trim().ToLowerInvariant();

        private static Machine Clone(Machine source)
        {
            return new Machine
            {
                Id = source.Id,
                Code = source.Code,
                Name = source.Name,
                Description = source.Description,
                Model = source.Model,
                Manufacturer = source.Manufacturer,
                Location = source.Location,
                Status = source.Status,
                UrsDoc = source.UrsDoc,
                InstallDate = source.InstallDate,
                ProcurementDate = source.ProcurementDate,
                WarrantyUntil = source.WarrantyUntil,
                IsCritical = source.IsCritical,
                SerialNumber = source.SerialNumber,
                LifecyclePhase = source.LifecyclePhase,
                Note = source.Note
            };
        }

        private static void Copy(Machine source, Machine destination)
        {
            destination.Code = source.Code;
            destination.Name = source.Name;
            destination.Description = source.Description;
            destination.Model = source.Model;
            destination.Manufacturer = source.Manufacturer;
            destination.Location = source.Location;
            destination.Status = source.Status;
            destination.UrsDoc = source.UrsDoc;
            destination.InstallDate = source.InstallDate;
            destination.ProcurementDate = source.ProcurementDate;
            destination.WarrantyUntil = source.WarrantyUntil;
            destination.IsCritical = source.IsCritical;
            destination.SerialNumber = source.SerialNumber;
            destination.LifecyclePhase = source.LifecyclePhase;
            destination.Note = source.Note;
        }
    }

    public sealed class FakeComponentCrudService : IComponentCrudService
    {
        private readonly List<Component> _store = new();

        public List<Component> Saved => _store;

        public Task<IReadOnlyList<Component>> GetAllAsync()
            => Task.FromResult<IReadOnlyList<Component>>(_store.ToList());

        public Task<Component?> TryGetByIdAsync(int id)
            => Task.FromResult<Component?>(_store.FirstOrDefault(c => c.Id == id));

        public Task<int> CreateAsync(Component component, ComponentCrudContext context)
        {
            if (component.Id == 0)
            {
                component.Id = _store.Count == 0 ? 1 : _store.Max(c => c.Id) + 1;
            }

            _store.Add(Clone(component));
            return Task.FromResult(component.Id);
        }

        public Task UpdateAsync(Component component, ComponentCrudContext context)
        {
            var existing = _store.FirstOrDefault(c => c.Id == component.Id);
            if (existing is null)
            {
                _store.Add(Clone(component));
            }
            else
            {
                Copy(component, existing);
            }

            return Task.CompletedTask;
        }

        public void Validate(Component component)
        {
            if (string.IsNullOrWhiteSpace(component.Name))
                throw new InvalidOperationException("Component name is required.");
            if (string.IsNullOrWhiteSpace(component.Code))
                throw new InvalidOperationException("Component code is required.");
            if (component.MachineId <= 0)
                throw new InvalidOperationException("Component must be linked to a machine.");
            if (string.IsNullOrWhiteSpace(component.SopDoc))
                throw new InvalidOperationException("SOP document is required.");
        }

        public string NormalizeStatus(string? status)
            => string.IsNullOrWhiteSpace(status) ? "active" : status.Trim().ToLowerInvariant();

        private static Component Clone(Component source)
        {
            return new Component
            {
                Id = source.Id,
                MachineId = source.MachineId,
                MachineName = source.MachineName,
                Code = source.Code,
                Name = source.Name,
                Type = source.Type,
                SopDoc = source.SopDoc,
                Status = source.Status,
                InstallDate = source.InstallDate,
                SerialNumber = source.SerialNumber,
                Supplier = source.Supplier,
                WarrantyUntil = source.WarrantyUntil,
                Comments = source.Comments,
                LifecycleState = source.LifecycleState
            };
        }

        private static void Copy(Component source, Component destination)
        {
            destination.MachineId = source.MachineId;
            destination.MachineName = source.MachineName;
            destination.Code = source.Code;
            destination.Name = source.Name;
            destination.Type = source.Type;
            destination.SopDoc = source.SopDoc;
            destination.Status = source.Status;
            destination.InstallDate = source.InstallDate;
            destination.SerialNumber = source.SerialNumber;
            destination.Supplier = source.Supplier;
            destination.WarrantyUntil = source.WarrantyUntil;
            destination.Comments = source.Comments;
            destination.LifecycleState = source.LifecycleState;
        }
    }

    public sealed class FakeCalibrationCrudService : ICalibrationCrudService
    {
        private readonly List<Calibration> _store = new();

        public List<Calibration> Saved => _store;

        public Task<IReadOnlyList<Calibration>> GetAllAsync()
            => Task.FromResult<IReadOnlyList<Calibration>>(_store.ToList());

        public Task<Calibration?> TryGetByIdAsync(int id)
            => Task.FromResult<Calibration?>(_store.FirstOrDefault(c => c.Id == id));

        public Task<int> CreateAsync(Calibration calibration, CalibrationCrudContext context)
        {
            if (calibration.Id == 0)
            {
                calibration.Id = _store.Count == 0 ? 1 : _store.Max(c => c.Id) + 1;
            }

            _store.Add(Clone(calibration));
            return Task.FromResult(calibration.Id);
        }

        public Task UpdateAsync(Calibration calibration, CalibrationCrudContext context)
        {
            var existing = _store.FirstOrDefault(c => c.Id == calibration.Id);
            if (existing is null)
            {
                _store.Add(Clone(calibration));
            }
            else
            {
                Copy(calibration, existing);
            }

            return Task.CompletedTask;
        }

        public void Validate(Calibration calibration)
        {
            if (calibration.ComponentId <= 0)
                throw new InvalidOperationException("Calibration must be linked to a component.");
            if (!calibration.SupplierId.HasValue || calibration.SupplierId.Value <= 0)
                throw new InvalidOperationException("Supplier is required.");
            if (calibration.CalibrationDate == default)
                throw new InvalidOperationException("Calibration date is required.");
            if (calibration.NextDue == default)
                throw new InvalidOperationException("Next due date is required.");
            if (calibration.NextDue < calibration.CalibrationDate)
                throw new InvalidOperationException("Next due date must be after the calibration date.");
            if (string.IsNullOrWhiteSpace(calibration.Result))
                throw new InvalidOperationException("Calibration result is required.");
        }

        private static Calibration Clone(Calibration source)
        {
            return new Calibration
            {
                Id = source.Id,
                ComponentId = source.ComponentId,
                SupplierId = source.SupplierId,
                CalibrationDate = source.CalibrationDate,
                NextDue = source.NextDue,
                CertDoc = source.CertDoc,
                Result = source.Result,
                Comment = source.Comment,
                Status = source.Status
            };
        }

        private static void Copy(Calibration source, Calibration destination)
        {
            destination.ComponentId = source.ComponentId;
            destination.SupplierId = source.SupplierId;
            destination.CalibrationDate = source.CalibrationDate;
            destination.NextDue = source.NextDue;
            destination.CertDoc = source.CertDoc;
            destination.Result = source.Result;
            destination.Comment = source.Comment;
            destination.Status = source.Status;
        }
    }
=======
>>>>>>> 79a78a6c
}

namespace YasGMP.Wpf.ViewModels.Modules
{
    using System.Collections.Generic;
    using System.Linq;
    using System.Threading.Tasks;
    using YasGMP.Services;
    using YasGMP.Wpf.Services;

    public sealed class InspectorField
    {
        public InspectorField(string name, string value)
        {
            Name = name;
            Value = value;
        }

        public string Name { get; }

        public string Value { get; }
    }

    public sealed class InspectorContext
    {
        public InspectorContext(string title, string subtitle, IReadOnlyList<InspectorField> fields)
        {
            Title = title;
            Subtitle = subtitle;
            Fields = fields;
        }

        public string Title { get; }

        public string Subtitle { get; }

        public IReadOnlyList<InspectorField> Fields { get; }
    }

    public sealed class ModuleRecord
    {
        public ModuleRecord(
            string key,
            string title,
            string? code = null,
            string? status = null,
            string? description = null,
            IReadOnlyList<InspectorField>? inspectorFields = null,
            string? relatedModuleKey = null,
            object? relatedParameter = null)
        {
            Key = key;
            Title = title;
            Code = code;
            Status = status;
            Description = description;
            InspectorFields = inspectorFields ?? new List<InspectorField>();
            RelatedModuleKey = relatedModuleKey;
            RelatedParameter = relatedParameter;
        }

        public string Key { get; }

        public string Title { get; }

        public string? Code { get; }

        public string? Status { get; }

        public string? Description { get; }

        public IReadOnlyList<InspectorField> InspectorFields { get; }

        public string? RelatedModuleKey { get; }

        public object? RelatedParameter { get; }
    }

    public enum FormMode
    {
        View,
        Find,
        Add,
        Update
    }

    public abstract class ModuleDocumentViewModel
    {
        protected ModuleDocumentViewModel(
            string moduleKey,
            string title,
            ICflDialogService _,
            IShellInteractionService __,
            IModuleNavigationService ___)
        {
            ModuleKey = moduleKey;
            Title = title;
        }

        public string ModuleKey { get; }

        public string Title { get; }

        public List<ModuleRecord> Records { get; } = new();

        public ModuleRecord? SelectedRecord { get; protected set; }

        public string? SearchText { get; protected set; }

        public string StatusMessage { get; protected set; } = "Ready";

        public List<string> ValidationMessages { get; } = new();

        public bool IsDirty { get; private set; }

        public FormMode Mode { get; set; } = FormMode.View;

        public bool IsInEditMode => Mode is FormMode.Add or FormMode.Update;

        protected static IReadOnlyList<ModuleRecord> ToReadOnlyList(IEnumerable<ModuleRecord> source)
            => source as IReadOnlyList<ModuleRecord> ?? source.ToList();

        protected virtual Task<CflRequest?> CreateCflRequestAsync()
            => Task.FromResult<CflRequest?>(null);

        protected virtual Task OnCflSelectionAsync(CflResult result)
            => Task.CompletedTask;

        protected abstract Task<IReadOnlyList<ModuleRecord>> LoadAsync(object? parameter);

        protected abstract IReadOnlyList<ModuleRecord> CreateDesignTimeRecords();

        public async Task InitializeAsync(object? parameter)
        {
            var records = await LoadAsync(parameter).ConfigureAwait(false);
            Records.Clear();
            foreach (var record in records)
            {
                Records.Add(record);
            }

            SelectedRecord = Records.FirstOrDefault();
        }

        public async Task<CflResult?> ExecuteShowCflAsync(ICflDialogService dialog)
        {
            var request = await CreateCflRequestAsync().ConfigureAwait(false);
            if (request is null)
            {
                return null;
            }

            var result = await dialog.ShowAsync(request).ConfigureAwait(false);
            if (result is null)
            {
                return null;
            }

            await OnCflSelectionAsync(result).ConfigureAwait(false);
            return result;
        }

        protected void MarkDirty() => IsDirty = true;

        protected void ResetDirty() => IsDirty = false;

        protected void ClearValidationMessages() => ValidationMessages.Clear();
    }

    public abstract class DataDrivenModuleDocumentViewModel : ModuleDocumentViewModel
    {
        protected DataDrivenModuleDocumentViewModel(
            string key,
            string title,
            DatabaseService database,
            ICflDialogService _,
            IShellInteractionService __,
            IModuleNavigationService ___)
            : base(key, title, _, __, ___)
        {
            Database = database;
        }

        protected DatabaseService Database { get; }
    }
}

    public sealed class FakePartCrudService : IPartCrudService
    {
        private readonly List<Part> _store = new();

        public List<Part> Saved => _store;

        public Task<IReadOnlyList<Part>> GetAllAsync()
            => Task.FromResult<IReadOnlyList<Part>>(_store.ToList());

        public Task<Part?> TryGetByIdAsync(int id)
            => Task.FromResult<Part?>(_store.FirstOrDefault(p => p.Id == id));

        public Task<int> CreateAsync(Part part, PartCrudContext context)
        {
            if (part.Id == 0)
            {
                part.Id = _store.Count == 0 ? 1 : _store.Max(p => p.Id) + 1;
            }

            _store.Add(Clone(part));
            return Task.FromResult(part.Id);
        }

        public Task UpdateAsync(Part part, PartCrudContext context)
        {
            var existing = _store.FirstOrDefault(p => p.Id == part.Id);
            if (existing is null)
            {
                _store.Add(Clone(part));
            }
            else
            {
                Copy(part, existing);
            }

            return Task.CompletedTask;
        }

        public void Validate(Part part)
        {
            if (string.IsNullOrWhiteSpace(part.Name))
                throw new InvalidOperationException("Part name is required.");
            if (string.IsNullOrWhiteSpace(part.Code))
                throw new InvalidOperationException("Part code is required.");
            if (!part.DefaultSupplierId.HasValue)
                throw new InvalidOperationException("Supplier is required.");
        }

        public string NormalizeStatus(string? status)
            => string.IsNullOrWhiteSpace(status) ? "active" : status.Trim().ToLowerInvariant();

        private static Part Clone(Part source)
        {
            return new Part
            {
                Id = source.Id,
                Code = source.Code,
                Name = source.Name,
                Description = source.Description,
                Category = source.Category,
                Status = source.Status,
                Stock = source.Stock,
                MinStockAlert = source.MinStockAlert,
                Location = source.Location,
                DefaultSupplierId = source.DefaultSupplierId,
                DefaultSupplierName = source.DefaultSupplierName,
                Sku = source.Sku,
                Price = source.Price
            };
        }

        private static void Copy(Part source, Part destination)
        {
            destination.Code = source.Code;
            destination.Name = source.Name;
            destination.Description = source.Description;
            destination.Category = source.Category;
            destination.Status = source.Status;
            destination.Stock = source.Stock;
            destination.MinStockAlert = source.MinStockAlert;
            destination.Location = source.Location;
            destination.DefaultSupplierId = source.DefaultSupplierId;
            destination.DefaultSupplierName = source.DefaultSupplierName;
            destination.Sku = source.Sku;
            destination.Price = source.Price;
        }
    }

    public sealed class FakeWarehouseCrudService : IWarehouseCrudService
    {
        private readonly List<Warehouse> _store = new();

        public List<Warehouse> Saved => _store;

        public Task<IReadOnlyList<Warehouse>> GetAllAsync()
            => Task.FromResult<IReadOnlyList<Warehouse>>(_store.ToList());

        public Task<Warehouse?> TryGetByIdAsync(int id)
            => Task.FromResult<Warehouse?>(_store.FirstOrDefault(w => w.Id == id));

        public Task<int> CreateAsync(Warehouse warehouse, WarehouseCrudContext context)
        {
            if (warehouse.Id == 0)
            {
                warehouse.Id = _store.Count == 0 ? 1 : _store.Max(w => w.Id) + 1;
            }

            _store.Add(Clone(warehouse));
            return Task.FromResult(warehouse.Id);
        }

        public Task UpdateAsync(Warehouse warehouse, WarehouseCrudContext context)
        {
            var existing = _store.FirstOrDefault(w => w.Id == warehouse.Id);
            if (existing is null)
            {
                _store.Add(Clone(warehouse));
            }
            else
            {
                Copy(warehouse, existing);
            }

            return Task.CompletedTask;
        }

        public void Validate(Warehouse warehouse)
        {
            if (string.IsNullOrWhiteSpace(warehouse.Name))
                throw new InvalidOperationException("Warehouse name is required.");
            if (string.IsNullOrWhiteSpace(warehouse.Location))
                throw new InvalidOperationException("Warehouse location is required.");
        }

        public string NormalizeStatus(string? status)
            => string.IsNullOrWhiteSpace(status) ? "qualified" : status.Trim().ToLowerInvariant();

        private static Warehouse Clone(Warehouse source)
        {
            return new Warehouse
            {
                Id = source.Id,
                Name = source.Name,
                Location = source.Location,
                Status = source.Status,
                LegacyResponsibleName = source.LegacyResponsibleName,
                Note = source.Note,
                QrCode = source.QrCode,
                ClimateMode = source.ClimateMode,
                IsQualified = source.IsQualified,
                LastQualified = source.LastQualified,
                DigitalSignature = source.DigitalSignature
            };
        }

        private static void Copy(Warehouse source, Warehouse destination)
        {
            destination.Name = source.Name;
            destination.Location = source.Location;
            destination.Status = source.Status;
            destination.LegacyResponsibleName = source.LegacyResponsibleName;
            destination.Note = source.Note;
            destination.QrCode = source.QrCode;
            destination.ClimateMode = source.ClimateMode;
            destination.IsQualified = source.IsQualified;
            destination.LastQualified = source.LastQualified;
            destination.DigitalSignature = source.DigitalSignature;
        }
    }<|MERGE_RESOLUTION|>--- conflicted
+++ resolved
@@ -1,4 +1,3 @@
-<<<<<<< HEAD
 using System;
 using System.Collections.Generic;
 using System.Linq;
@@ -39,12 +38,11 @@
     }
 
     public class WorkOrder
-=======
-"Assets": "in-progress",
+
     }
 
     public sealed class CflRequest
->>>>>>> 79a78a6c
+
     {
         public CflRequest(string title, IReadOnlyList<CflItem> items)
         {
@@ -59,7 +57,7 @@
 
     public sealed class CflItem
     {
-<<<<<<< HEAD
+
         public int Id { get; set; }
         public string? FullName { get; set; }
         public string? Username { get; set; }
@@ -131,7 +129,7 @@
     {
         public string? PolicyName { get; set; }
         public DateTime? RetainUntil { get; set; }
-=======
+
         public CflItem(string key, string label, string? description = null)
         {
             Key = key;
@@ -154,12 +152,12 @@
         }
 
         public CflItem Selected { get; }
->>>>>>> 79a78a6c
+
     }
 
     public sealed class FakeMachineCrudService : IMachineCrudService
     {
-<<<<<<< HEAD
+
         public int Id { get; set; }
         public int ComponentId { get; set; }
         public int? SupplierId { get; set; }
@@ -186,13 +184,13 @@
         public string DigitalSignature { get; set; } = string.Empty;
     }
 }
-=======
+
         private readonly List<Machine> _store = new();
->>>>>>> 79a78a6c
+
 
         public List<Machine> Saved => _store;
 
-<<<<<<< HEAD
+
     public class DatabaseService
     {
         public List<Asset> Assets { get; } = new();
@@ -202,15 +200,15 @@
         public List<Supplier> Suppliers { get; } = new();
         public List<Part> Parts { get; } = new();
         public List<Warehouse> Warehouses { get; } = new();
-=======
+
         public Task<IReadOnlyList<Machine>> GetAllAsync()
             => Task.FromResult<IReadOnlyList<Machine>>(_store.ToList());
->>>>>>> 79a78a6c
+
 
         public Task<Machine?> TryGetByIdAsync(int id)
             => Task.FromResult<Machine?>(_store.FirstOrDefault(m => m.Id == id));
 
-<<<<<<< HEAD
+
         public Task<List<Component>> GetAllComponentsAsync()
             => Task.FromResult(Components);
 
@@ -310,7 +308,7 @@
             => Task.CompletedTask;
     }
 }
-=======
+
         public Task<int> CreateAsync(Machine machine, MachineCrudContext context)
         {
             if (machine.Id == 0)
@@ -332,7 +330,7 @@
             {
                 Copy(machine, existing);
             }
->>>>>>> 79a78a6c
+
 
             return Task.CompletedTask;
         }
@@ -573,7 +571,7 @@
         }
     }
 
-<<<<<<< HEAD
+
     public sealed class FakeMachineCrudService : IMachineCrudService
     {
         private readonly List<Machine> _store = new();
@@ -845,8 +843,7 @@
             destination.Status = source.Status;
         }
     }
-=======
->>>>>>> 79a78a6c
+
 }
 
 namespace YasGMP.Wpf.ViewModels.Modules
