--- conflicted
+++ resolved
@@ -20,7 +20,7 @@
     }
 
     public class Component
-<<<<<<< HEAD
+
     {
         public int Id { get; set; }
         public int MachineId { get; set; }
@@ -39,8 +39,7 @@
     }
 
     public class WorkOrder
-=======
->>>>>>> 51146116
+
     {
         public int Id { get; set; }
         public int MachineId { get; set; }
@@ -65,8 +64,7 @@
     public sealed class CflRequest
 
     {
-<<<<<<< HEAD
-=======
+
         public CflRequest(string title, IReadOnlyList<CflItem> items)
         {
             Title = title;
@@ -81,7 +79,7 @@
     public sealed class CflItem
     {
 
->>>>>>> 51146116
+
         public int Id { get; set; }
         public string? FullName { get; set; }
         public string? Username { get; set; }
@@ -140,7 +138,7 @@
         public string? Status { get; set; }
         public string? Description { get; set; }
         public DateTime CreatedAt { get; set; } = DateTime.UtcNow;
-<<<<<<< HEAD
+
     }
 
     public class AttachmentLink
@@ -154,8 +152,7 @@
     {
         public string? PolicyName { get; set; }
         public DateTime? RetainUntil { get; set; }
-=======
->>>>>>> 51146116
+
     }
 
     public class AttachmentLink
@@ -240,12 +237,11 @@
         public List<Supplier> Suppliers { get; } = new();
         public List<Part> Parts { get; } = new();
         public List<Warehouse> Warehouses { get; } = new();
-<<<<<<< HEAD
-=======
+
 
         public Task<IReadOnlyList<Machine>> GetAllAsync()
             => Task.FromResult<IReadOnlyList<Machine>>(_store.ToList());
->>>>>>> 51146116
+
 
 
         public Task<Machine?> TryGetByIdAsync(int id)
@@ -277,7 +273,7 @@
 
         public Task<IReadOnlyList<PickedFile>> PickFilesAsync(FilePickerRequest request, CancellationToken cancellationToken = default)
             => Task.FromResult(Files);
-<<<<<<< HEAD
+
     }
 }
 
@@ -353,8 +349,7 @@
 
         public Task RemoveLinkAsync(string entityType, int entityId, int attachmentId, CancellationToken token = default)
             => Task.CompletedTask;
-=======
->>>>>>> 51146116
+
     }
 }
 
@@ -885,7 +880,7 @@
         }
     }
 
-<<<<<<< HEAD
+
     public sealed class FakeMachineCrudService : IMachineCrudService
     {
         private readonly List<Machine> _store = new();
@@ -1075,8 +1070,7 @@
         }
     }
 
-=======
->>>>>>> 51146116
+
     public sealed class FakeCalibrationCrudService : ICalibrationCrudService
     {
         private readonly List<Calibration> _store = new();
@@ -1159,10 +1153,6 @@
             destination.Status = source.Status;
         }
     }
-<<<<<<< HEAD
-=======
-
->>>>>>> 51146116
 }
 
 namespace YasGMP.Wpf.ViewModels.Modules
