--- conflicted
+++ resolved
@@ -55,7 +55,6 @@
         public string? LifecycleState { get; set; }
     }
 
-<<<<<<< HEAD
     public class Incident
     {
         public int Id { get; set; }
@@ -113,30 +112,6 @@
 
     public class User
     {
-=======
-    public class WorkOrder
-
-    }
-
-    public sealed class CflRequest
-
-    {
-
-        public CflRequest(string title, IReadOnlyList<CflItem> items)
-        {
-            Title = title;
-            Items = items;
-        }
-
-        public string Title { get; }
-
-        public IReadOnlyList<CflItem> Items { get; }
-    }
-
-    public sealed class CflItem
-    {
-
->>>>>>> 3ee13d9c
         public int Id { get; set; }
         public string? FullName { get; set; }
         public string? Username { get; set; }
@@ -183,10 +158,6 @@
         public string? SerialNumber { get; set; }
         public string? LifecyclePhase { get; set; }
         public string? Note { get; set; }
-<<<<<<< HEAD
-=======
-
->>>>>>> 3ee13d9c
     }
 
     public class Attachment
@@ -199,7 +170,6 @@
         public string? Status { get; set; }
         public string? Description { get; set; }
         public DateTime CreatedAt { get; set; } = DateTime.UtcNow;
-<<<<<<< HEAD
     }
 
     public class AttachmentLink
@@ -213,8 +183,6 @@
     {
         public string? PolicyName { get; set; }
         public DateTime? RetainUntil { get; set; }
-=======
->>>>>>> 3ee13d9c
     }
 
     public class AttachmentLink
@@ -309,7 +277,6 @@
         public string Status { get; set; } = string.Empty;
     }
 
-<<<<<<< HEAD
     public class ScheduledJob
     {
         public int Id { get; set; }
@@ -341,8 +308,6 @@
         public string IpAddress { get; set; } = string.Empty;
     }
 
-=======
->>>>>>> 3ee13d9c
     public class Warehouse
     {
         public int Id { get; set; }
@@ -371,8 +336,6 @@
         public List<Component> Components { get; } = new();
         public List<WorkOrder> WorkOrders { get; } = new();
         public List<Calibration> Calibrations { get; } = new();
-<<<<<<< HEAD
-=======
         public List<Supplier> Suppliers { get; } = new();
         public List<Part> Parts { get; } = new();
         public List<Warehouse> Warehouses { get; } = new();
@@ -4421,24 +4384,16 @@
         public string DigitalSignature { get; set; } = string.Empty;
     }
 }
-=======
-
-        public List<CapaCase> Saved => _store;
-
-    public class DatabaseService
-    {
-        public List<Asset> Assets { get; } = new();
-        public List<Component> Components { get; } = new();
-        public List<WorkOrder> WorkOrders { get; } = new();
-        public List<Calibration> Calibrations { get; } = new();
+
+        public List<ScheduledJob> ScheduledJobs { get; } = new();
         public List<Supplier> Suppliers { get; } = new();
         public List<Part> Parts { get; } = new();
         public List<Warehouse> Warehouses { get; } = new();
         public List<Incident> Incidents { get; } = new();
         public List<CapaCase> CapaCases { get; } = new();
 
-        public Task<CapaCase?> TryGetByIdAsync(int id)
-            => Task.FromResult<CapaCase?>(_store.FirstOrDefault(c => c.Id == id));
+        public string NormalizeStatus(string? status)
+            => string.IsNullOrWhiteSpace(status) ? "OPEN" : status.Trim().ToUpperInvariant();
 
         public Task<List<Component>> GetAllComponentsAsync()
             => Task.FromResult(Components);
@@ -4448,6 +4403,9 @@
 
         public Task<List<Calibration>> GetAllCalibrationsAsync()
             => Task.FromResult(Calibrations);
+
+        public Task<List<ScheduledJob>> GetAllScheduledJobsFullAsync()
+            => Task.FromResult(ScheduledJobs);
 
         public Task<List<Incident>> GetAllIncidentsAsync()
             => Task.FromResult(Incidents);
@@ -4545,44 +4503,6 @@
             => Task.CompletedTask;
     }
 }
-
-        public Task UpdateAsync(CapaCase capa, CapaCrudContext context)
-        {
-            var existing = _store.FirstOrDefault(c => c.Id == capa.Id);
-            if (existing is null)
-            {
-                _store.Add(Clone(capa));
-            }
-            else
-            {
-                Copy(capa, existing);
-            }
-
-            return Task.CompletedTask;
-        }
-
-        public void Validate(CapaCase capa)
-        {
-            if (string.IsNullOrWhiteSpace(capa.Title))
-                throw new InvalidOperationException("CAPA title is required.");
-            if (string.IsNullOrWhiteSpace(capa.Description))
-                throw new InvalidOperationException("CAPA description is required.");
-            if (capa.ComponentId <= 0)
-                throw new InvalidOperationException("CAPA must reference a component.");
-        }
-
-        public string NormalizeStatus(string? status)
-            => string.IsNullOrWhiteSpace(status) ? "OPEN" : status.Trim().ToUpperInvariant();
-
-        public string NormalizePriority(string? priority)
-            => string.IsNullOrWhiteSpace(priority) ? "Medium" : priority.Trim();
-
-        public void Seed(CapaCase capa)
-        {
-            if (capa.Id == 0)
-            {
-                capa.Id = _store.Count == 0 ? 1 : _store.Max(c => c.Id) + 1;
-            }
 
             _store.Add(Clone(capa));
         }
@@ -4638,6 +4558,7 @@
 
         public List<Component> Saved => _store;
 
+
         public Task<IReadOnlyList<Component>> GetAllAsync()
             => Task.FromResult<IReadOnlyList<Component>>(_store.ToList());
 
@@ -4925,6 +4846,7 @@
         }
 
         public Task UpdateAsync(Incident incident, IncidentCrudContext context)
+
         {
             var existing = _store.FirstOrDefault(i => i.Id == incident.Id);
             if (existing is null)
@@ -5062,1578 +4984,6 @@
                 throw new InvalidOperationException("Code is required.");
             }
         }
-
-        public string NormalizeStatus(string? status)
-            => string.IsNullOrWhiteSpace(status) ? "Draft" : status.Trim();
-
-        public void Seed(ChangeControl changeControl)
-        {
-            if (changeControl.Id == 0)
-            {
-                changeControl.Id = _store.Count == 0 ? 1 : _store.Max(c => c.Id) + 1;
-            }
-
-            _store.Add(Clone(changeControl));
-        }
-
-        private static ChangeControl Clone(ChangeControl source)
-            => new ChangeControl
-            {
-                Id = source.Id,
-                Code = source.Code,
-                Title = source.Title,
-                Description = source.Description,
-                StatusRaw = source.StatusRaw,
-                RequestedById = source.RequestedById,
-                DateRequested = source.DateRequested,
-                AssignedToId = source.AssignedToId,
-                DateAssigned = source.DateAssigned,
-                LastModifiedById = source.LastModifiedById,
-                LastModified = source.LastModified,
-                CreatedAt = source.CreatedAt,
-                UpdatedAt = source.UpdatedAt
-            };
-
-        private static void Copy(ChangeControl source, ChangeControl destination)
-        {
-            destination.Code = source.Code;
-            destination.Title = source.Title;
-            destination.Description = source.Description;
-            destination.StatusRaw = source.StatusRaw;
-            destination.RequestedById = source.RequestedById;
-            destination.DateRequested = source.DateRequested;
-            destination.AssignedToId = source.AssignedToId;
-            destination.DateAssigned = source.DateAssigned;
-            destination.LastModifiedById = source.LastModifiedById;
-            destination.LastModified = source.LastModified;
-            destination.CreatedAt = source.CreatedAt;
-            destination.UpdatedAt = source.UpdatedAt;
-        }
-    }
-
-    public sealed class FakeValidationCrudService : IValidationCrudService
-    {
-        private readonly List<Validation> _store = new();
-
-        public List<Validation> Saved => _store;
-
-        public Task<IReadOnlyList<Validation>> GetAllAsync()
-            => Task.FromResult<IReadOnlyList<Validation>>(_store.Select(Clone).ToList());
-
-        public Task<Validation?> TryGetByIdAsync(int id)
-        {
-            var match = _store.FirstOrDefault(v => v.Id == id);
-            return Task.FromResult(match is null ? null : Clone(match));
-        }
-
-        public Task<int> CreateAsync(Validation validation, ValidationCrudContext context)
-        {
-            if (validation.Id == 0)
-            {
-                validation.Id = _store.Count == 0 ? 1 : _store.Max(v => v.Id) + 1;
-            }
-
-            _store.Add(Clone(validation));
-            return Task.FromResult(validation.Id);
-        }
-
-        public Task UpdateAsync(Validation validation, ValidationCrudContext context)
-        {
-            var existing = _store.FirstOrDefault(v => v.Id == validation.Id);
-            if (existing is null)
-            {
-                _store.Add(Clone(validation));
-            }
-            else
-            {
-                Copy(validation, existing);
-            }
-
-            return Task.CompletedTask;
-        }
-
-    public class Incident
-    {
-        public int Id { get; set; }
-        public string Title { get; set; } = string.Empty;
-        public string Description { get; set; } = string.Empty;
-        public string? Type { get; set; }
-        public string? Priority { get; set; }
-        public DateTime DetectedAt { get; set; } = DateTime.UtcNow;
-        public DateTime? ReportedAt { get; set; }
-        public int? ReportedById { get; set; }
-        public int? AssignedToId { get; set; }
-        public int? WorkOrderId { get; set; }
-        public int? CapaCaseId { get; set; }
-        public string Status { get; set; } = "REPORTED";
-        public string? RootCause { get; set; }
-        public DateTime? ClosedAt { get; set; }
-        public int? ClosedById { get; set; }
-        public string? AssignedInvestigator { get; set; }
-        public string? Classification { get; set; }
-        public int? LinkedDeviationId { get; set; }
-        public int? LinkedCapaId { get; set; }
-        public string? ClosureComment { get; set; }
-        public string? SourceIp { get; set; }
-        public string? Notes { get; set; }
-        public bool IsCritical { get; set; }
-        public int RiskLevel { get; set; }
-        public double? AnomalyScore { get; set; }
-    }
-
-    public class ChangeControl
-    {
-        public int Id { get; set; }
-        public string? Code { get; set; }
-        public string? Title { get; set; }
-        public string? Description { get; set; }
-        public string? StatusRaw { get; set; }
-        public int? RequestedById { get; set; }
-        public DateTime? DateRequested { get; set; }
-        public int? AssignedToId { get; set; }
-        public DateTime? DateAssigned { get; set; }
-        public int? LastModifiedById { get; set; }
-        public DateTime? LastModified { get; set; }
-        public DateTime? CreatedAt { get; set; }
-        public DateTime? UpdatedAt { get; set; }
-    }
-
-    public class CapaCase
-    {
-        public int Id { get; set; }
-        public string Title { get; set; } = string.Empty;
-        public string Status { get; set; } = string.Empty;
-        public string Priority { get; set; } = string.Empty;
-        public DateTime DateOpen { get; set; } = DateTime.UtcNow;
-    }
-
-    public class User
-    {
-        public int Id { get; set; }
-        public string? FullName { get; set; }
-        public string? Username { get; set; }
-    }
-
-    public class Supplier
-    {
-        public int Id { get; set; }
-        public string Name { get; set; } = string.Empty;
-    }
-
-    public class Part
-    {
-        public int Id { get; set; }
-        public string Code { get; set; } = string.Empty;
-        public string Name { get; set; } = string.Empty;
-        public string? Description { get; set; }
-        public string? Category { get; set; }
-        public string? Status { get; set; }
-        public int? Stock { get; set; }
-        public int? MinStockAlert { get; set; }
-        public string? Location { get; set; }
-        public int? DefaultSupplierId { get; set; }
-        public string DefaultSupplierName { get; set; } = string.Empty;
-        public string? Sku { get; set; }
-        public decimal? Price { get; set; }
-    }
-
-    public class Machine
-    {
-        public int Id { get; set; }
-        public string Code { get; set; } = string.Empty;
-        public string Name { get; set; } = string.Empty;
-        public string? Description { get; set; }
-        public string? Model { get; set; }
-        public string? Manufacturer { get; set; }
-        public string? Location { get; set; }
-        public string? Status { get; set; }
-        public string? UrsDoc { get; set; }
-        public DateTime? InstallDate { get; set; }
-        public DateTime? ProcurementDate { get; set; }
-        public DateTime? WarrantyUntil { get; set; }
-        public bool IsCritical { get; set; }
-        public string? SerialNumber { get; set; }
-        public string? LifecyclePhase { get; set; }
-        public string? Note { get; set; }
-    }
-
-    public class Attachment
-    {
-        public int Id { get; set; }
-        public string FileName { get; set; } = string.Empty;
-        public string? EntityTable { get; set; }
-        public int? EntityId { get; set; }
-        public string? FileType { get; set; }
-        public string? Status { get; set; }
-        public string? Description { get; set; }
-        public DateTime CreatedAt { get; set; } = DateTime.UtcNow;
-    }
-
-    public class AttachmentLink
-    {
-        public int Id { get; set; }
-        public string? EntityType { get; set; }
-        public int EntityId { get; set; }
-    }
-
-    public class RetentionPolicy
-    {
-        public string? PolicyName { get; set; }
-        public DateTime? RetainUntil { get; set; }
-    }
-
-    public sealed class FakeCapaCrudService : ICapaCrudService
-    {
-        public int Id { get; set; }
-        public int ComponentId { get; set; }
-        public int? SupplierId { get; set; }
-        public DateTime CalibrationDate { get; set; }
-        public DateTime NextDue { get; set; }
-        public string CertDoc { get; set; } = string.Empty;
-        public string Result { get; set; } = string.Empty;
-        public string Comment { get; set; } = string.Empty;
-        public string Status { get; set; } = string.Empty;
-    }
-
-    public class ScheduledJob
-    {
-        public int Id { get; set; }
-        public string Name { get; set; } = string.Empty;
-        public string JobType { get; set; } = string.Empty;
-        public string Status { get; set; } = "scheduled";
-        public DateTime NextDue { get; set; } = DateTime.UtcNow;
-        public string RecurrencePattern { get; set; } = string.Empty;
-        public string EntityType { get; set; } = string.Empty;
-        public int? EntityId { get; set; }
-        public string? CronExpression { get; set; }
-        public string Comment { get; set; } = string.Empty;
-        public bool IsCritical { get; set; }
-        public bool NeedsAcknowledgment { get; set; }
-        public bool AlertOnFailure { get; set; } = true;
-        public int Retries { get; set; }
-        public int MaxRetries { get; set; } = 3;
-        public string EscalationNote { get; set; } = string.Empty;
-        public DateTime? LastExecuted { get; set; }
-        public string LastResult { get; set; } = string.Empty;
-        public string LastError { get; set; } = string.Empty;
-        public string ExtraParams { get; set; } = string.Empty;
-        public int? CreatedById { get; set; }
-        public string CreatedBy { get; set; } = string.Empty;
-        public DateTime? CreatedAt { get; set; }
-        public int? LastModifiedById { get; set; }
-        public string DeviceInfo { get; set; } = string.Empty;
-        public string SessionId { get; set; } = string.Empty;
-        public string IpAddress { get; set; } = string.Empty;
-    }
-
-    public class Warehouse
-    {
-        public int Id { get; set; }
-        public string Name { get; set; } = string.Empty;
-        public string Location { get; set; } = string.Empty;
-        public string Status { get; set; } = string.Empty;
-        public string LegacyResponsibleName { get; set; } = string.Empty;
-        public string Note { get; set; } = string.Empty;
-        public string QrCode { get; set; } = string.Empty;
-        public string ClimateMode { get; set; } = string.Empty;
-        public bool IsQualified { get; set; } = true;
-        public DateTime? LastQualified { get; set; }
-        public string DigitalSignature { get; set; } = string.Empty;
-    }
-}
-
-public List<CapaCase> Saved => _store;
-
-    public class DatabaseService
-    {
-        public List<Asset> Assets { get; } = new();
-        public List<Component> Components { get; } = new();
-        public List<WorkOrder> WorkOrders { get; } = new();
-        public List<Calibration> Calibrations { get; } = new();
->>>>>>> 3ee13d9c
-        public List<ScheduledJob> ScheduledJobs { get; } = new();
-        public List<Supplier> Suppliers { get; } = new();
-        public List<Part> Parts { get; } = new();
-        public List<Warehouse> Warehouses { get; } = new();
-        public List<Incident> Incidents { get; } = new();
-        public List<CapaCase> CapaCases { get; } = new();
-<<<<<<< HEAD
-=======
-
-        public Task<List<Asset>> GetAllAssetsFullAsync()
-            => Task.FromResult(Assets);
-
-        public Task<List<Component>> GetAllComponentsAsync()
-            => Task.FromResult(Components);
-
-        public Task<List<WorkOrder>> GetAllWorkOrdersFullAsync()
-            => Task.FromResult(WorkOrders);
-
-        public Task<List<Calibration>> GetAllCalibrationsAsync()
-            => Task.FromResult(Calibrations);
-
-        public Task<List<ScheduledJob>> GetAllScheduledJobsFullAsync()
-            => Task.FromResult(ScheduledJobs);
-
-        public Task<List<Incident>> GetAllIncidentsAsync()
-            => Task.FromResult(Incidents);
-
-        public Task<List<CapaCase>> GetAllCapaCasesAsync()
-            => Task.FromResult(CapaCases);
-
-        public Task<List<Supplier>> GetAllSuppliersAsync()
-            => Task.FromResult(Suppliers);
-
-        public Task<List<Warehouse>> GetWarehousesAsync()
-            => Task.FromResult(Warehouses);
-    }
-
-    public sealed class TestFilePicker : IFilePicker
-    {
-        public IReadOnlyList<PickedFile> Files { get; set; } = Array.Empty<PickedFile>();
-
-        public Task<IReadOnlyList<PickedFile>> PickFilesAsync(FilePickerRequest request, CancellationToken cancellationToken = default)
-            => Task.FromResult(Files);
-    }
-}
-
-namespace YasGMP.Services.Interfaces
-{
-    using System;
-    using System.Collections.Generic;
-    using System.IO;
-    using System.Threading;
-    using System.Threading.Tasks;
-    using YasGMP.Models;
-
-    public interface IAuthContext
-    {
-        User? CurrentUser { get; }
-        string CurrentSessionId { get; }
-        string CurrentDeviceInfo { get; }
-        string CurrentIpAddress { get; }
-    }
-
-    public sealed class TestAuthContext : IAuthContext
-    {
-        public User? CurrentUser { get; set; }
-        public string CurrentSessionId { get; set; } = Guid.NewGuid().ToString("N");
-        public string CurrentDeviceInfo { get; set; } = "TestRig";
-        public string CurrentIpAddress { get; set; } = "127.0.0.1";
-    }
-
-    public sealed class TestAttachmentService : IAttachmentService
-    {
-        private int _nextId = 1;
-
-        public List<AttachmentUploadRequest> Uploads { get; } = new();
-
-        public Task<AttachmentUploadResult> UploadAsync(Stream content, AttachmentUploadRequest request, CancellationToken token = default)
-        {
-            Uploads.Add(request);
-            var attachment = new Attachment
-            {
-                Id = _nextId++,
-                FileName = request.FileName,
-                EntityTable = request.EntityType,
-                EntityId = request.EntityId
-            };
-            var link = new AttachmentLink
-            {
-                Id = attachment.Id,
-                EntityType = request.EntityType,
-                EntityId = request.EntityId
-            };
-            var retention = new RetentionPolicy
-            {
-                PolicyName = request.RetentionPolicyName,
-                RetainUntil = request.RetainUntil
-            };
-            return Task.FromResult(new AttachmentUploadResult(attachment, link, retention));
-        }
-
-        public Task<Attachment?> FindByHashAsync(string sha256, CancellationToken token = default)
-            => Task.FromResult<Attachment?>(null);
-
-        public Task<Attachment?> FindByHashAndSizeAsync(string sha256, long fileSize, CancellationToken token = default)
-            => Task.FromResult<Attachment?>(null);
-
-        public Task<AttachmentStreamResult> StreamContentAsync(int attachmentId, Stream destination, AttachmentReadRequest? request = null, CancellationToken token = default)
-            => Task.FromResult(new AttachmentStreamResult(new Attachment { Id = attachmentId }, 0, 0, false, request));
-
-        public Task<IReadOnlyList<AttachmentLinkWithAttachment>> GetLinksForEntityAsync(string entityType, int entityId, CancellationToken token = default)
-            => Task.FromResult<IReadOnlyList<AttachmentLinkWithAttachment>>(Array.Empty<AttachmentLinkWithAttachment>());
-
-        public Task RemoveLinkAsync(int linkId, CancellationToken token = default)
-            => Task.CompletedTask;
-
-        public Task RemoveLinkAsync(string entityType, int entityId, int attachmentId, CancellationToken token = default)
-            => Task.CompletedTask;
-    }
-}
-
-namespace YasGMP.Wpf.Services
-{
-    using System.Collections.Generic;
-    using System.Threading.Tasks;
-    using YasGMP.Wpf.ViewModels.Modules;
-
-    public interface ICflDialogService
-    {
-        Task<CflResult?> ShowAsync(CflRequest request);
-    }
-
-    public interface IShellInteractionService
-    {
-        void UpdateStatus(string message);
-
-        void UpdateInspector(InspectorContext context);
-    }
-
-    public interface IModuleNavigationService
-    {
-        ModuleDocumentViewModel OpenModule(string moduleKey, object? parameter = null);
-
-        void Activate(ModuleDocumentViewModel document);
-    }
-
-    public sealed class CflRequest
-    {
-        public CflRequest(string title, IReadOnlyList<CflItem> items)
-        {
-            Title = title;
-            Items = items;
-        }
-
-        public string Title { get; }
-
-        public IReadOnlyList<CflItem> Items { get; }
-    }
-
-    public sealed class CflItem
-    {
-        public CflItem(string key, string label, string? description = null)
-        {
-            Key = key;
-            Label = label;
-            Description = description ?? string.Empty;
-        }
-
-        public string Key { get; }
-
-        public string Label { get; }
-
-        public string Description { get; }
-    }
-
-    public sealed class CflResult
-    {
-        public CflResult(CflItem selected)
-        {
-            Selected = selected;
-        }
-
-        public CflItem Selected { get; }
-    }
-
-    public sealed class FakeMachineCrudService : IMachineCrudService
-    {
-        private readonly List<Machine> _store = new();
-
-        public List<Machine> Saved => _store;
-
-        public Task<IReadOnlyList<Machine>> GetAllAsync()
-            => Task.FromResult<IReadOnlyList<Machine>>(_store.ToList());
-
-        public Task<Machine?> TryGetByIdAsync(int id)
-            => Task.FromResult<Machine?>(_store.FirstOrDefault(m => m.Id == id));
-
-        public Task<int> CreateAsync(Machine machine, MachineCrudContext context)
-        {
-            if (machine.Id == 0)
-            {
-                machine.Id = _store.Count == 0 ? 1 : _store.Max(m => m.Id) + 1;
-            }
-            _store.Add(Clone(machine));
-            return Task.FromResult(machine.Id);
-        }
-
-        public Task UpdateAsync(Machine machine, MachineCrudContext context)
-        {
-            var existing = _store.FirstOrDefault(m => m.Id == machine.Id);
-            if (existing is null)
-            {
-                _store.Add(Clone(machine));
-            }
-            else
-            {
-                Copy(machine, existing);
-            }
-
-            return Task.CompletedTask;
-        }
-
-        public void Validate(Machine machine)
-        {
-            if (string.IsNullOrWhiteSpace(machine.Name))
-                throw new InvalidOperationException("Name is required.");
-            if (string.IsNullOrWhiteSpace(machine.Code))
-                throw new InvalidOperationException("Code is required.");
-            if (string.IsNullOrWhiteSpace(machine.Manufacturer))
-                throw new InvalidOperationException("Manufacturer is required.");
-            if (string.IsNullOrWhiteSpace(machine.Location))
-                throw new InvalidOperationException("Location is required.");
-            if (string.IsNullOrWhiteSpace(machine.UrsDoc))
-                throw new InvalidOperationException("URS document is required.");
-        }
-
-        public string NormalizeStatus(string? status)
-            => string.IsNullOrWhiteSpace(status) ? "active" : status.Trim().ToLowerInvariant();
-
-        private static Machine Clone(Machine source)
-        {
-            return new Machine
-            {
-                Id = source.Id,
-                Code = source.Code,
-                Name = source.Name,
-                Description = source.Description,
-                Model = source.Model,
-                Manufacturer = source.Manufacturer,
-                Location = source.Location,
-                Status = source.Status,
-                UrsDoc = source.UrsDoc,
-                InstallDate = source.InstallDate,
-                ProcurementDate = source.ProcurementDate,
-                WarrantyUntil = source.WarrantyUntil,
-                IsCritical = source.IsCritical,
-                SerialNumber = source.SerialNumber,
-                LifecyclePhase = source.LifecyclePhase,
-                Note = source.Note
-            };
-        }
-
-        private static void Copy(Machine source, Machine destination)
-        {
-            destination.Code = source.Code;
-            destination.Name = source.Name;
-            destination.Description = source.Description;
-            destination.Model = source.Model;
-            destination.Manufacturer = source.Manufacturer;
-            destination.Location = source.Location;
-            destination.Status = source.Status;
-            destination.UrsDoc = source.UrsDoc;
-            destination.InstallDate = source.InstallDate;
-            destination.ProcurementDate = source.ProcurementDate;
-            destination.WarrantyUntil = source.WarrantyUntil;
-            destination.IsCritical = source.IsCritical;
-            destination.SerialNumber = source.SerialNumber;
-            destination.LifecyclePhase = source.LifecyclePhase;
-            destination.Note = source.Note;
-        }
-    }
-
-    public sealed class FakeIncidentCrudService : IIncidentCrudService
-    {
-        private readonly List<Incident> _store = new();
-
-        public List<Incident> Saved => _store;
-
-        public Task<Incident?> TryGetByIdAsync(int id)
-            => Task.FromResult(_store.FirstOrDefault(i => i.Id == id));
-
-        public Task<int> CreateAsync(Incident incident, IncidentCrudContext context)
-        {
-            if (incident.Id == 0)
-            {
-                incident.Id = _store.Count == 0 ? 1 : _store.Max(i => i.Id) + 1;
-            }
-
-            _store.Add(Clone(incident));
-            return Task.FromResult(incident.Id);
-        }
-
-        public Task UpdateAsync(Incident incident, IncidentCrudContext context)
-        {
-            var existing = _store.FirstOrDefault(i => i.Id == incident.Id);
-            if (existing is null)
-            {
-                _store.Add(Clone(incident));
-            }
-            else
-            {
-                Copy(incident, existing);
-            }
-
-            return Task.CompletedTask;
-        }
-
-        public void Validate(Incident incident)
-        {
-            if (string.IsNullOrWhiteSpace(incident.Title))
-                throw new InvalidOperationException("Incident title is required.");
-            if (string.IsNullOrWhiteSpace(incident.Description))
-                throw new InvalidOperationException("Incident description is required.");
-        }
-
-        public string NormalizeStatus(string? status)
-            => string.IsNullOrWhiteSpace(status) ? "REPORTED" : status.Trim().ToUpperInvariant();
-
-        private static Incident Clone(Incident source)
-            => new()
-            {
-                Id = source.Id,
-                Title = source.Title,
-                Description = source.Description,
-                Type = source.Type,
-                Priority = source.Priority,
-                DetectedAt = source.DetectedAt,
-                ReportedAt = source.ReportedAt,
-                ReportedById = source.ReportedById,
-                AssignedToId = source.AssignedToId,
-                WorkOrderId = source.WorkOrderId,
-                CapaCaseId = source.CapaCaseId,
-                Status = source.Status,
-                RootCause = source.RootCause,
-                ClosedAt = source.ClosedAt,
-                ClosedById = source.ClosedById,
-                AssignedInvestigator = source.AssignedInvestigator,
-                Classification = source.Classification,
-                LinkedDeviationId = source.LinkedDeviationId,
-                LinkedCapaId = source.LinkedCapaId,
-                ClosureComment = source.ClosureComment,
-                SourceIp = source.SourceIp,
-                Notes = source.Notes,
-                IsCritical = source.IsCritical,
-                RiskLevel = source.RiskLevel,
-                AnomalyScore = source.AnomalyScore
-            };
-
-        private static void Copy(Incident source, Incident destination)
-        {
-            destination.Title = source.Title;
-            destination.Description = source.Description;
-            destination.Type = source.Type;
-            destination.Priority = source.Priority;
-            destination.DetectedAt = source.DetectedAt;
-            destination.ReportedAt = source.ReportedAt;
-            destination.ReportedById = source.ReportedById;
-            destination.AssignedToId = source.AssignedToId;
-            destination.WorkOrderId = source.WorkOrderId;
-            destination.CapaCaseId = source.CapaCaseId;
-            destination.Status = source.Status;
-            destination.RootCause = source.RootCause;
-            destination.ClosedAt = source.ClosedAt;
-            destination.ClosedById = source.ClosedById;
-            destination.AssignedInvestigator = source.AssignedInvestigator;
-            destination.Classification = source.Classification;
-            destination.LinkedDeviationId = source.LinkedDeviationId;
-            destination.LinkedCapaId = source.LinkedCapaId;
-            destination.ClosureComment = source.ClosureComment;
-            destination.SourceIp = source.SourceIp;
-            destination.Notes = source.Notes;
-            destination.IsCritical = source.IsCritical;
-            destination.RiskLevel = source.RiskLevel;
-            destination.AnomalyScore = source.AnomalyScore;
-        }
-    }
-
-    public sealed class FakeChangeControlCrudService : IChangeControlCrudService
-    {
-        private readonly List<ChangeControl> _store = new();
-
-        public List<ChangeControl> Saved => _store;
-
-        public Task<IReadOnlyList<ChangeControl>> GetAllAsync()
-            => Task.FromResult<IReadOnlyList<ChangeControl>>(_store.Select(Clone).ToList());
-
-        public Task<ChangeControl?> TryGetByIdAsync(int id)
-        {
-            var match = _store.FirstOrDefault(c => c.Id == id);
-            return Task.FromResult(match is null ? null : Clone(match));
-        }
-
-        public Task<int> CreateAsync(ChangeControl changeControl, ChangeControlCrudContext context)
-        {
-            if (changeControl.Id == 0)
-            {
-                changeControl.Id = _store.Count == 0 ? 1 : _store.Max(c => c.Id) + 1;
-            }
-
-            _store.Add(Clone(changeControl));
-            return Task.FromResult(changeControl.Id);
-        }
-
-        public Task UpdateAsync(ChangeControl changeControl, ChangeControlCrudContext context)
-        {
-            var existing = _store.FirstOrDefault(c => c.Id == changeControl.Id);
-            if (existing is null)
-            {
-                _store.Add(Clone(changeControl));
-            }
-            else
-            {
-                Copy(changeControl, existing);
-            }
-
-            return Task.CompletedTask;
-        }
-
-        public void Validate(ChangeControl changeControl)
-        {
-            if (string.IsNullOrWhiteSpace(changeControl.Title))
-            {
-                throw new InvalidOperationException("Title is required.");
-            }
-
-            if (string.IsNullOrWhiteSpace(changeControl.Code))
-            {
-                throw new InvalidOperationException("Code is required.");
-            }
-        }
-
-        public string NormalizeStatus(string? status)
-            => string.IsNullOrWhiteSpace(status) ? "Draft" : status.Trim();
-
-        public void Seed(ChangeControl changeControl)
-        {
-            if (changeControl.Id == 0)
-            {
-                changeControl.Id = _store.Count == 0 ? 1 : _store.Max(c => c.Id) + 1;
-            }
-
-            _store.Add(Clone(changeControl));
-        }
-
-        private static ChangeControl Clone(ChangeControl source)
-            => new ChangeControl
-            {
-                Id = source.Id,
-                Code = source.Code,
-                Title = source.Title,
-                Description = source.Description,
-                StatusRaw = source.StatusRaw,
-                RequestedById = source.RequestedById,
-                DateRequested = source.DateRequested,
-                AssignedToId = source.AssignedToId,
-                DateAssigned = source.DateAssigned,
-                LastModifiedById = source.LastModifiedById,
-                LastModified = source.LastModified,
-                CreatedAt = source.CreatedAt,
-                UpdatedAt = source.UpdatedAt
-            };
-
-        private static void Copy(ChangeControl source, ChangeControl destination)
-        {
-            destination.Code = source.Code;
-            destination.Title = source.Title;
-            destination.Description = source.Description;
-            destination.StatusRaw = source.StatusRaw;
-            destination.RequestedById = source.RequestedById;
-            destination.DateRequested = source.DateRequested;
-            destination.AssignedToId = source.AssignedToId;
-            destination.DateAssigned = source.DateAssigned;
-            destination.LastModifiedById = source.LastModifiedById;
-            destination.LastModified = source.LastModified;
-            destination.CreatedAt = source.CreatedAt;
-            destination.UpdatedAt = source.UpdatedAt;
-        }
-    }
-
-    public sealed class FakeValidationCrudService : IValidationCrudService
-    {
-        private readonly List<Validation> _store = new();
-
-        public List<Validation> Saved => _store;
-
-        public Task<IReadOnlyList<Validation>> GetAllAsync()
-            => Task.FromResult<IReadOnlyList<Validation>>(_store.Select(Clone).ToList());
-
-        public Task<Validation?> TryGetByIdAsync(int id)
-        {
-            var match = _store.FirstOrDefault(v => v.Id == id);
-            return Task.FromResult(match is null ? null : Clone(match));
-        }
-
-        public Task<int> CreateAsync(Validation validation, ValidationCrudContext context)
-        {
-            if (validation.Id == 0)
-            {
-                validation.Id = _store.Count == 0 ? 1 : _store.Max(v => v.Id) + 1;
-            }
-
-            _store.Add(Clone(validation));
-            return Task.FromResult(validation.Id);
-        }
-
-        public Task UpdateAsync(Validation validation, ValidationCrudContext context)
-        {
-            var existing = _store.FirstOrDefault(v => v.Id == validation.Id);
-            if (existing is null)
-            {
-                _store.Add(Clone(validation));
-            }
-            else
-            {
-                Copy(validation, existing);
-            }
-
-            return Task.CompletedTask;
-        }
-
-        public void Validate(Validation validation)
-        {
-            if (string.IsNullOrWhiteSpace(validation.Type))
-            {
-                throw new InvalidOperationException("Validation type is required.");
-            }
-
-            if (string.IsNullOrWhiteSpace(validation.Code))
-            {
-                throw new InvalidOperationException("Protocol number is required.");
-            }
-
-            if (validation.MachineId is null && validation.ComponentId is null)
-            {
-                throw new InvalidOperationException("Select a machine or component.");
-            }
-        }
-
-        public void Seed(Validation validation)
-        {
-            if (validation.Id == 0)
-            {
-                validation.Id = _store.Count == 0 ? 1 : _store.Max(v => v.Id) + 1;
-            }
-
-            _store.Add(Clone(validation));
-        }
-
-        private static Validation Clone(Validation source)
-            => new Validation
-            {
-                Id = source.Id,
-                Code = source.Code,
-                Type = source.Type,
-                MachineId = source.MachineId,
-                ComponentId = source.ComponentId,
-                DateStart = source.DateStart,
-                DateEnd = source.DateEnd,
-                Status = source.Status,
-                Documentation = source.Documentation,
-                Comment = source.Comment,
-                NextDue = source.NextDue
-            };
-
-        private static void Copy(Validation source, Validation destination)
-        {
-            destination.Code = source.Code;
-            destination.Type = source.Type;
-            destination.MachineId = source.MachineId;
-            destination.ComponentId = source.ComponentId;
-            destination.DateStart = source.DateStart;
-            destination.DateEnd = source.DateEnd;
-            destination.Status = source.Status;
-            destination.Documentation = source.Documentation;
-            destination.Comment = source.Comment;
-            destination.NextDue = source.NextDue;
-        }
-    }
-
-    public sealed class FakeCapaCrudService : ICapaCrudService
-    {
-        private readonly List<CapaCase> _store = new();
-
-        public List<CapaCase> Saved => _store;
-
-        public Task<IReadOnlyList<CapaCase>> GetAllAsync()
-            => Task.FromResult<IReadOnlyList<CapaCase>>(_store.ToList());
-
-        public Task<CapaCase?> TryGetByIdAsync(int id)
-            => Task.FromResult<CapaCase?>(_store.FirstOrDefault(c => c.Id == id));
-
-        public Task<int> CreateAsync(CapaCase capa, CapaCrudContext context)
-        {
-            if (capa.Id == 0)
-            {
-                capa.Id = _store.Count == 0 ? 1 : _store.Max(c => c.Id) + 1;
-            }
-
-            _store.Add(Clone(capa));
-            return Task.FromResult(capa.Id);
-        }
-
-        public Task UpdateAsync(CapaCase capa, CapaCrudContext context)
-        {
-            var existing = _store.FirstOrDefault(c => c.Id == capa.Id);
-            if (existing is null)
-            {
-                _store.Add(Clone(capa));
-            }
-            else
-            {
-                Copy(capa, existing);
-            }
-
-            return Task.CompletedTask;
-        }
-
-        public void Validate(CapaCase capa)
-        {
-            if (string.IsNullOrWhiteSpace(capa.Title))
-                throw new InvalidOperationException("CAPA title is required.");
-            if (string.IsNullOrWhiteSpace(capa.Description))
-                throw new InvalidOperationException("CAPA description is required.");
-            if (capa.ComponentId <= 0)
-                throw new InvalidOperationException("CAPA must reference a component.");
-        }
->>>>>>> 3ee13d9c
-
-        public string NormalizeStatus(string? status)
-            => string.IsNullOrWhiteSpace(status) ? "OPEN" : status.Trim().ToUpperInvariant();
-
-<<<<<<< HEAD
-        public Task<List<Component>> GetAllComponentsAsync()
-            => Task.FromResult(Components);
-
-        public Task<List<WorkOrder>> GetAllWorkOrdersFullAsync()
-            => Task.FromResult(WorkOrders);
-
-        public Task<List<Calibration>> GetAllCalibrationsAsync()
-            => Task.FromResult(Calibrations);
-
-        public Task<List<ScheduledJob>> GetAllScheduledJobsFullAsync()
-            => Task.FromResult(ScheduledJobs);
-
-        public Task<List<Incident>> GetAllIncidentsAsync()
-            => Task.FromResult(Incidents);
-
-        public Task<List<CapaCase>> GetAllCapaCasesAsync()
-            => Task.FromResult(CapaCases);
-
-        public Task<List<Supplier>> GetAllSuppliersAsync()
-            => Task.FromResult(Suppliers);
-
-        public Task<List<Warehouse>> GetWarehousesAsync()
-            => Task.FromResult(Warehouses);
-    }
-
-    public sealed class TestFilePicker : IFilePicker
-    {
-        public IReadOnlyList<PickedFile> Files { get; set; } = Array.Empty<PickedFile>();
-
-        public Task<IReadOnlyList<PickedFile>> PickFilesAsync(FilePickerRequest request, CancellationToken cancellationToken = default)
-            => Task.FromResult(Files);
-    }
-}
-
-namespace YasGMP.Services.Interfaces
-{
-    using System;
-    using System.Collections.Generic;
-    using System.IO;
-    using System.Threading;
-    using System.Threading.Tasks;
-    using YasGMP.Models;
-
-    public interface IAuthContext
-    {
-        User? CurrentUser { get; }
-        string CurrentSessionId { get; }
-        string CurrentDeviceInfo { get; }
-        string CurrentIpAddress { get; }
-    }
-
-    public sealed class TestAuthContext : IAuthContext
-    {
-        public User? CurrentUser { get; set; }
-        public string CurrentSessionId { get; set; } = Guid.NewGuid().ToString("N");
-        public string CurrentDeviceInfo { get; set; } = "TestRig";
-        public string CurrentIpAddress { get; set; } = "127.0.0.1";
-    }
-
-    public sealed class TestAttachmentService : IAttachmentService
-    {
-        private int _nextId = 1;
-
-        public List<AttachmentUploadRequest> Uploads { get; } = new();
-
-        public Task<AttachmentUploadResult> UploadAsync(Stream content, AttachmentUploadRequest request, CancellationToken token = default)
-        {
-            Uploads.Add(request);
-            var attachment = new Attachment
-            {
-                Id = _nextId++,
-                FileName = request.FileName,
-                EntityTable = request.EntityType,
-                EntityId = request.EntityId
-            };
-            var link = new AttachmentLink
-            {
-                Id = attachment.Id,
-                EntityType = request.EntityType,
-                EntityId = request.EntityId
-            };
-            var retention = new RetentionPolicy
-            {
-                PolicyName = request.RetentionPolicyName,
-                RetainUntil = request.RetainUntil
-            };
-            return Task.FromResult(new AttachmentUploadResult(attachment, link, retention));
-        }
-
-        public Task<Attachment?> FindByHashAsync(string sha256, CancellationToken token = default)
-            => Task.FromResult<Attachment?>(null);
-
-        public Task<Attachment?> FindByHashAndSizeAsync(string sha256, long fileSize, CancellationToken token = default)
-            => Task.FromResult<Attachment?>(null);
-
-        public Task<AttachmentStreamResult> StreamContentAsync(int attachmentId, Stream destination, AttachmentReadRequest? request = null, CancellationToken token = default)
-            => Task.FromResult(new AttachmentStreamResult(new Attachment { Id = attachmentId }, 0, 0, false, request));
-
-        public Task<IReadOnlyList<AttachmentLinkWithAttachment>> GetLinksForEntityAsync(string entityType, int entityId, CancellationToken token = default)
-            => Task.FromResult<IReadOnlyList<AttachmentLinkWithAttachment>>(Array.Empty<AttachmentLinkWithAttachment>());
-
-        public Task RemoveLinkAsync(int linkId, CancellationToken token = default)
-            => Task.CompletedTask;
-
-        public Task RemoveLinkAsync(string entityType, int entityId, int attachmentId, CancellationToken token = default)
-            => Task.CompletedTask;
-    }
-}
-=======
-        public string NormalizePriority(string? priority)
-            => string.IsNullOrWhiteSpace(priority) ? "Medium" : priority.Trim();
-
-        public void Seed(CapaCase capa)
-        {
-            if (capa.Id == 0)
-            {
-                capa.Id = _store.Count == 0 ? 1 : _store.Max(c => c.Id) + 1;
-            }
->>>>>>> 3ee13d9c
-
-            _store.Add(Clone(capa));
-        }
-
-        private static CapaCase Clone(CapaCase source)
-        {
-            return new CapaCase
-            {
-                Id = source.Id,
-                Title = source.Title,
-                Description = source.Description,
-                ComponentId = source.ComponentId,
-                Priority = source.Priority,
-                Status = source.Status,
-                RootCause = source.RootCause,
-                CorrectiveAction = source.CorrectiveAction,
-                PreventiveAction = source.PreventiveAction,
-                Reason = source.Reason,
-                Actions = source.Actions,
-                Notes = source.Notes,
-                Comments = source.Comments,
-                DateOpen = source.DateOpen,
-                DateClose = source.DateClose,
-                AssignedToId = source.AssignedToId,
-                DigitalSignature = source.DigitalSignature
-            };
-        }
-
-        private static void Copy(CapaCase source, CapaCase destination)
-        {
-            destination.Title = source.Title;
-            destination.Description = source.Description;
-            destination.ComponentId = source.ComponentId;
-            destination.Priority = source.Priority;
-            destination.Status = source.Status;
-            destination.RootCause = source.RootCause;
-            destination.CorrectiveAction = source.CorrectiveAction;
-            destination.PreventiveAction = source.PreventiveAction;
-            destination.Reason = source.Reason;
-            destination.Actions = source.Actions;
-            destination.Notes = source.Notes;
-            destination.Comments = source.Comments;
-            destination.DateOpen = source.DateOpen;
-            destination.DateClose = source.DateClose;
-            destination.AssignedToId = source.AssignedToId;
-            destination.DigitalSignature = source.DigitalSignature;
-        }
-    }
-
-    public sealed class FakeComponentCrudService : IComponentCrudService
-    {
-        private readonly List<Component> _store = new();
-
-        public List<Component> Saved => _store;
-
-
-        public Task<IReadOnlyList<Component>> GetAllAsync()
-            => Task.FromResult<IReadOnlyList<Component>>(_store.ToList());
-
-        public Task<Component?> TryGetByIdAsync(int id)
-            => Task.FromResult<Component?>(_store.FirstOrDefault(c => c.Id == id));
-
-        public Task<int> CreateAsync(Component component, ComponentCrudContext context)
-        {
-            if (component.Id == 0)
-            {
-                component.Id = _store.Count == 0 ? 1 : _store.Max(c => c.Id) + 1;
-            }
-
-            _store.Add(Clone(component));
-            return Task.FromResult(component.Id);
-        }
-
-        public Task UpdateAsync(Component component, ComponentCrudContext context)
-        {
-            var existing = _store.FirstOrDefault(c => c.Id == component.Id);
-            if (existing is null)
-            {
-                _store.Add(Clone(component));
-            }
-            else
-            {
-                Copy(component, existing);
-            }
-
-            return Task.CompletedTask;
-        }
-
-        public void Validate(Component component)
-        {
-            if (string.IsNullOrWhiteSpace(component.Name))
-                throw new InvalidOperationException("Component name is required.");
-            if (string.IsNullOrWhiteSpace(component.Code))
-                throw new InvalidOperationException("Component code is required.");
-            if (component.MachineId <= 0)
-                throw new InvalidOperationException("Component must be linked to a machine.");
-            if (string.IsNullOrWhiteSpace(component.SopDoc))
-                throw new InvalidOperationException("SOP document is required.");
-        }
-
-        public string NormalizeStatus(string? status)
-            => string.IsNullOrWhiteSpace(status) ? "active" : status.Trim().ToLowerInvariant();
-
-        private static Component Clone(Component source)
-        {
-            return new Component
-            {
-                Id = source.Id,
-                MachineId = source.MachineId,
-                MachineName = source.MachineName,
-                Code = source.Code,
-                Name = source.Name,
-                Type = source.Type,
-                SopDoc = source.SopDoc,
-                Status = source.Status,
-                InstallDate = source.InstallDate,
-                SerialNumber = source.SerialNumber,
-                Supplier = source.Supplier,
-                WarrantyUntil = source.WarrantyUntil,
-                Comments = source.Comments,
-                LifecycleState = source.LifecycleState
-            };
-        }
-
-        private static void Copy(Component source, Component destination)
-        {
-            destination.MachineId = source.MachineId;
-            destination.MachineName = source.MachineName;
-            destination.Code = source.Code;
-            destination.Name = source.Name;
-            destination.Type = source.Type;
-            destination.SopDoc = source.SopDoc;
-            destination.Status = source.Status;
-            destination.InstallDate = source.InstallDate;
-            destination.SerialNumber = source.SerialNumber;
-            destination.Supplier = source.Supplier;
-            destination.WarrantyUntil = source.WarrantyUntil;
-            destination.Comments = source.Comments;
-            destination.LifecycleState = source.LifecycleState;
-        }
-    }
-
-    public sealed class FakeCalibrationCrudService : ICalibrationCrudService
-    {
-        private readonly List<Calibration> _store = new();
-
-        public List<Calibration> Saved => _store;
-
-        public Task<IReadOnlyList<Calibration>> GetAllAsync()
-            => Task.FromResult<IReadOnlyList<Calibration>>(_store.ToList());
-
-        public Task<Calibration?> TryGetByIdAsync(int id)
-            => Task.FromResult<Calibration?>(_store.FirstOrDefault(c => c.Id == id));
-
-        public Task<int> CreateAsync(Calibration calibration, CalibrationCrudContext context)
-        {
-            if (calibration.Id == 0)
-            {
-                calibration.Id = _store.Count == 0 ? 1 : _store.Max(c => c.Id) + 1;
-            }
-
-            _store.Add(Clone(calibration));
-            return Task.FromResult(calibration.Id);
-        }
-
-        public Task UpdateAsync(Calibration calibration, CalibrationCrudContext context)
-        {
-            var existing = _store.FirstOrDefault(c => c.Id == calibration.Id);
-            if (existing is null)
-            {
-                _store.Add(Clone(calibration));
-            }
-            else
-            {
-                Copy(calibration, existing);
-            }
-
-            return Task.CompletedTask;
-        }
-
-        public void Validate(Calibration calibration)
-        {
-            if (calibration.ComponentId <= 0)
-                throw new InvalidOperationException("Calibration must be linked to a component.");
-            if (!calibration.SupplierId.HasValue || calibration.SupplierId.Value <= 0)
-                throw new InvalidOperationException("Supplier is required.");
-            if (calibration.CalibrationDate == default)
-                throw new InvalidOperationException("Calibration date is required.");
-            if (calibration.NextDue == default)
-                throw new InvalidOperationException("Next due date is required.");
-            if (calibration.NextDue < calibration.CalibrationDate)
-                throw new InvalidOperationException("Next due date must be after the calibration date.");
-            if (string.IsNullOrWhiteSpace(calibration.Result))
-                throw new InvalidOperationException("Calibration result is required.");
-        }
-
-        private static Calibration Clone(Calibration source)
-        {
-            return new Calibration
-            {
-                Id = source.Id,
-                ComponentId = source.ComponentId,
-                SupplierId = source.SupplierId,
-                CalibrationDate = source.CalibrationDate,
-                NextDue = source.NextDue,
-                CertDoc = source.CertDoc,
-                Result = source.Result,
-                Comment = source.Comment,
-                Status = source.Status
-            };
-        }
-
-        private static void Copy(Calibration source, Calibration destination)
-        {
-            destination.ComponentId = source.ComponentId;
-            destination.SupplierId = source.SupplierId;
-            destination.CalibrationDate = source.CalibrationDate;
-            destination.NextDue = source.NextDue;
-            destination.CertDoc = source.CertDoc;
-            destination.Result = source.Result;
-            destination.Comment = source.Comment;
-            destination.Status = source.Status;
-        }
-    }
-
-    public sealed class FakeMachineCrudService : IMachineCrudService
-    {
-        private readonly List<Machine> _store = new();
-
-        public List<Machine> Saved => _store;
-
-        public Task<IReadOnlyList<Machine>> GetAllAsync()
-            => Task.FromResult<IReadOnlyList<Machine>>(_store.ToList());
-
-        public Task<Machine?> TryGetByIdAsync(int id)
-            => Task.FromResult<Machine?>(_store.FirstOrDefault(m => m.Id == id));
-
-        public Task<int> CreateAsync(Machine machine, MachineCrudContext context)
-        {
-            if (machine.Id == 0)
-            {
-                machine.Id = _store.Count == 0 ? 1 : _store.Max(m => m.Id) + 1;
-            }
-            _store.Add(Clone(machine));
-            return Task.FromResult(machine.Id);
-        }
-
-        public Task UpdateAsync(Machine machine, MachineCrudContext context)
-        {
-            var existing = _store.FirstOrDefault(m => m.Id == machine.Id);
-            if (existing is null)
-            {
-                _store.Add(Clone(machine));
-            }
-            else
-            {
-                Copy(machine, existing);
-            }
-
-            return Task.CompletedTask;
-        }
-
-        public void Validate(Machine machine)
-        {
-            if (string.IsNullOrWhiteSpace(machine.Name))
-                throw new InvalidOperationException("Name is required.");
-            if (string.IsNullOrWhiteSpace(machine.Code))
-                throw new InvalidOperationException("Code is required.");
-            if (string.IsNullOrWhiteSpace(machine.Manufacturer))
-                throw new InvalidOperationException("Manufacturer is required.");
-            if (string.IsNullOrWhiteSpace(machine.Location))
-                throw new InvalidOperationException("Location is required.");
-            if (string.IsNullOrWhiteSpace(machine.UrsDoc))
-                throw new InvalidOperationException("URS document is required.");
-        }
-
-        public string NormalizeStatus(string? status)
-            => string.IsNullOrWhiteSpace(status) ? "active" : status.Trim().ToLowerInvariant();
-
-        private static Machine Clone(Machine source)
-        {
-            return new Machine
-            {
-                Id = source.Id,
-                Code = source.Code,
-                Name = source.Name,
-                Description = source.Description,
-                Model = source.Model,
-                Manufacturer = source.Manufacturer,
-                Location = source.Location,
-                Status = source.Status,
-                UrsDoc = source.UrsDoc,
-                InstallDate = source.InstallDate,
-                ProcurementDate = source.ProcurementDate,
-                WarrantyUntil = source.WarrantyUntil,
-                IsCritical = source.IsCritical,
-                SerialNumber = source.SerialNumber,
-                LifecyclePhase = source.LifecyclePhase,
-                Note = source.Note
-            };
-        }
-
-        private static void Copy(Machine source, Machine destination)
-        {
-            destination.Code = source.Code;
-            destination.Name = source.Name;
-            destination.Description = source.Description;
-            destination.Model = source.Model;
-            destination.Manufacturer = source.Manufacturer;
-            destination.Location = source.Location;
-            destination.Status = source.Status;
-            destination.UrsDoc = source.UrsDoc;
-            destination.InstallDate = source.InstallDate;
-            destination.ProcurementDate = source.ProcurementDate;
-            destination.WarrantyUntil = source.WarrantyUntil;
-            destination.IsCritical = source.IsCritical;
-            destination.SerialNumber = source.SerialNumber;
-            destination.LifecyclePhase = source.LifecyclePhase;
-            destination.Note = source.Note;
-        }
-    }
-
-    public sealed class FakeIncidentCrudService : IIncidentCrudService
-    {
-        private readonly List<Incident> _store = new();
-
-        public List<Incident> Saved => _store;
-
-        public Task<Incident?> TryGetByIdAsync(int id)
-            => Task.FromResult(_store.FirstOrDefault(i => i.Id == id));
-
-        public Task<int> CreateAsync(Incident incident, IncidentCrudContext context)
-        {
-            if (incident.Id == 0)
-            {
-                incident.Id = _store.Count == 0 ? 1 : _store.Max(i => i.Id) + 1;
-            }
-
-            _store.Add(Clone(incident));
-            return Task.FromResult(incident.Id);
-        }
-
-<<<<<<< HEAD
-        public Task UpdateAsync(Incident incident, IncidentCrudContext context)
-=======
-    public enum FormMode
-    {
-        View,
-        Find,
-        Add,
-        Update
-    }
-
-    public abstract class ModuleDocumentViewModel
-    {
-        protected ModuleDocumentViewModel(
-            string moduleKey,
-            string title,
-            ICflDialogService _,
-            IShellInteractionService __,
-            IModuleNavigationService ___)
->>>>>>> 3ee13d9c
-        {
-            var existing = _store.FirstOrDefault(i => i.Id == incident.Id);
-            if (existing is null)
-            {
-                _store.Add(Clone(incident));
-            }
-            else
-            {
-                Copy(incident, existing);
-            }
-
-            return Task.CompletedTask;
-        }
-
-        public void Validate(Incident incident)
-        {
-            if (string.IsNullOrWhiteSpace(incident.Title))
-                throw new InvalidOperationException("Incident title is required.");
-            if (string.IsNullOrWhiteSpace(incident.Description))
-                throw new InvalidOperationException("Incident description is required.");
-        }
-
-        public string NormalizeStatus(string? status)
-            => string.IsNullOrWhiteSpace(status) ? "REPORTED" : status.Trim().ToUpperInvariant();
-
-        private static Incident Clone(Incident source)
-            => new()
-            {
-                Id = source.Id,
-                Title = source.Title,
-                Description = source.Description,
-                Type = source.Type,
-                Priority = source.Priority,
-                DetectedAt = source.DetectedAt,
-                ReportedAt = source.ReportedAt,
-                ReportedById = source.ReportedById,
-                AssignedToId = source.AssignedToId,
-                WorkOrderId = source.WorkOrderId,
-                CapaCaseId = source.CapaCaseId,
-                Status = source.Status,
-                RootCause = source.RootCause,
-                ClosedAt = source.ClosedAt,
-                ClosedById = source.ClosedById,
-                AssignedInvestigator = source.AssignedInvestigator,
-                Classification = source.Classification,
-                LinkedDeviationId = source.LinkedDeviationId,
-                LinkedCapaId = source.LinkedCapaId,
-                ClosureComment = source.ClosureComment,
-                SourceIp = source.SourceIp,
-                Notes = source.Notes,
-                IsCritical = source.IsCritical,
-                RiskLevel = source.RiskLevel,
-                AnomalyScore = source.AnomalyScore
-            };
-
-        private static void Copy(Incident source, Incident destination)
-        {
-            destination.Title = source.Title;
-            destination.Description = source.Description;
-            destination.Type = source.Type;
-            destination.Priority = source.Priority;
-            destination.DetectedAt = source.DetectedAt;
-            destination.ReportedAt = source.ReportedAt;
-            destination.ReportedById = source.ReportedById;
-            destination.AssignedToId = source.AssignedToId;
-            destination.WorkOrderId = source.WorkOrderId;
-            destination.CapaCaseId = source.CapaCaseId;
-            destination.Status = source.Status;
-            destination.RootCause = source.RootCause;
-            destination.ClosedAt = source.ClosedAt;
-            destination.ClosedById = source.ClosedById;
-            destination.AssignedInvestigator = source.AssignedInvestigator;
-            destination.Classification = source.Classification;
-            destination.LinkedDeviationId = source.LinkedDeviationId;
-            destination.LinkedCapaId = source.LinkedCapaId;
-            destination.ClosureComment = source.ClosureComment;
-            destination.SourceIp = source.SourceIp;
-            destination.Notes = source.Notes;
-            destination.IsCritical = source.IsCritical;
-            destination.RiskLevel = source.RiskLevel;
-            destination.AnomalyScore = source.AnomalyScore;
-        }
-    }
-
-    public sealed class FakeChangeControlCrudService : IChangeControlCrudService
-    {
-        private readonly List<ChangeControl> _store = new();
-
-<<<<<<< HEAD
-        public List<ChangeControl> Saved => _store;
-=======
-        public List<string> ValidationMessages { get; } = new();
-
-        public bool IsDirty { get; private set; }
-
-        public FormMode Mode { get; set; } = FormMode.View;
-
-        public bool IsInEditMode => Mode is FormMode.Add or FormMode.Update;
-
-        protected static IReadOnlyList<ModuleRecord> ToReadOnlyList(IEnumerable<ModuleRecord> source)
-            => source as IReadOnlyList<ModuleRecord> ?? source.ToList();
->>>>>>> 3ee13d9c
-
-        public Task<IReadOnlyList<ChangeControl>> GetAllAsync()
-            => Task.FromResult<IReadOnlyList<ChangeControl>>(_store.Select(Clone).ToList());
-
-        public Task<ChangeControl?> TryGetByIdAsync(int id)
-        {
-            var match = _store.FirstOrDefault(c => c.Id == id);
-            return Task.FromResult(match is null ? null : Clone(match));
-        }
-
-        public Task<int> CreateAsync(ChangeControl changeControl, ChangeControlCrudContext context)
-        {
-            if (changeControl.Id == 0)
-            {
-                changeControl.Id = _store.Count == 0 ? 1 : _store.Max(c => c.Id) + 1;
-            }
-
-            _store.Add(Clone(changeControl));
-            return Task.FromResult(changeControl.Id);
-        }
-
-        public Task UpdateAsync(ChangeControl changeControl, ChangeControlCrudContext context)
-        {
-            var existing = _store.FirstOrDefault(c => c.Id == changeControl.Id);
-            if (existing is null)
-            {
-                _store.Add(Clone(changeControl));
-            }
-            else
-            {
-                Copy(changeControl, existing);
-            }
-
-            return Task.CompletedTask;
-        }
-
-        public void Validate(ChangeControl changeControl)
-        {
-            if (string.IsNullOrWhiteSpace(changeControl.Title))
-            {
-                throw new InvalidOperationException("Title is required.");
-            }
-
-            if (string.IsNullOrWhiteSpace(changeControl.Code))
-            {
-                throw new InvalidOperationException("Code is required.");
-            }
-        }
-<<<<<<< HEAD
-=======
-
-        protected void MarkDirty() => IsDirty = true;
-
-        protected void ResetDirty() => IsDirty = false;
-
-        protected void ClearValidationMessages() => ValidationMessages.Clear();
-    }
->>>>>>> 3ee13d9c
 
         public string NormalizeStatus(string? status)
             => string.IsNullOrWhiteSpace(status) ? "Draft" : status.Trim();
@@ -7601,7 +5951,6 @@
         }
     }
 
-<<<<<<< HEAD
     public sealed class FakeUserCrudService : IUserCrudService
     {
         private readonly List<User> _users = new();
@@ -7752,9 +6101,7 @@
     }
 
     public sealed class FakeWorkOrderCrudService : IWorkOrderCrudService
-=======
-   public sealed class FakeWorkOrderCrudService : IWorkOrderCrudService
->>>>>>> 3ee13d9c
+
     {
         private readonly List<WorkOrder> _store = new();
 
