using System;
using System.Collections.Generic;
using System.Linq;
using System.Threading;
using System.Threading.Tasks;

namespace YasGMP.Models
{
    public class Asset
    {
        public int Id { get; set; }
        public string? Code { get; set; }
        public string Name { get; set; } = string.Empty;
        public string? Description { get; set; }
        public string? Model { get; set; }
        public string? Manufacturer { get; set; }
        public string? Location { get; set; }
        public string? Status { get; set; }
        public DateTime? InstallDate { get; set; }
    }

    public class Component
    {
        public int Id { get; set; }
        public int MachineId { get; set; }
        public string? MachineName { get; set; }
        public string? Code { get; set; }
        public string Name { get; set; } = string.Empty;
        public string? Type { get; set; }
        public string? SopDoc { get; set; }
        public string? Status { get; set; }
        public DateTime? InstallDate { get; set; }
        public string? SerialNumber { get; set; }
        public string? Supplier { get; set; }
        public DateTime? WarrantyUntil { get; set; }
        public string? Comments { get; set; }
        public string? LifecycleState { get; set; }
    }

    public class WorkOrder
    {
        public int Id { get; set; }
        public int MachineId { get; set; }
        public string? MachineName { get; set; }
        public string? Code { get; set; }
        public string Name { get; set; } = string.Empty;
        public string? Type { get; set; }
        public string? SopDoc { get; set; }
        public string? Status { get; set; }
        public DateTime? InstallDate { get; set; }
        public string? SerialNumber { get; set; }
        public string? Supplier { get; set; }
        public DateTime? WarrantyUntil { get; set; }
        public string? Comments { get; set; }
        public string? LifecycleState { get; set; }
    }

    public class Incident
    {
        public int Id { get; set; }
        public string Title { get; set; } = string.Empty;
        public string Description { get; set; } = string.Empty;
        public string? Type { get; set; }
        public string? Priority { get; set; }
        public DateTime DetectedAt { get; set; } = DateTime.UtcNow;
        public DateTime? ReportedAt { get; set; }
        public int? ReportedById { get; set; }
        public int? AssignedToId { get; set; }
        public int? WorkOrderId { get; set; }
        public int? CapaCaseId { get; set; }
        public string Status { get; set; } = "REPORTED";
        public string? RootCause { get; set; }
        public DateTime? ClosedAt { get; set; }
        public int? ClosedById { get; set; }
        public string? AssignedInvestigator { get; set; }
        public string? Classification { get; set; }
        public int? LinkedDeviationId { get; set; }
        public int? LinkedCapaId { get; set; }
        public string? ClosureComment { get; set; }
        public string? SourceIp { get; set; }
        public string? Notes { get; set; }
        public bool IsCritical { get; set; }
        public int RiskLevel { get; set; }
        public double? AnomalyScore { get; set; }
    }

    public class ChangeControl
    {
        public int Id { get; set; }
        public string? Code { get; set; }
        public string? Title { get; set; }
        public string? Description { get; set; }
        public string? StatusRaw { get; set; }
        public int? RequestedById { get; set; }
        public DateTime? DateRequested { get; set; }
        public int? AssignedToId { get; set; }
        public DateTime? DateAssigned { get; set; }
        public int? LastModifiedById { get; set; }
        public DateTime? LastModified { get; set; }
        public DateTime? CreatedAt { get; set; }
        public DateTime? UpdatedAt { get; set; }
    }

    public class CapaCase
    {
        public int Id { get; set; }
        public string Title { get; set; } = string.Empty;
        public string Status { get; set; } = string.Empty;
        public string Priority { get; set; } = string.Empty;
        public DateTime DateOpen { get; set; } = DateTime.UtcNow;
    }

    public class Incident
    {
        public int Id { get; set; }
        public string Title { get; set; } = string.Empty;
        public string Description { get; set; } = string.Empty;
        public string? Type { get; set; }
        public string? Priority { get; set; }
        public DateTime DetectedAt { get; set; } = DateTime.UtcNow;
        public DateTime? ReportedAt { get; set; }
        public int? ReportedById { get; set; }
        public int? AssignedToId { get; set; }
        public int? WorkOrderId { get; set; }
        public int? CapaCaseId { get; set; }
        public string Status { get; set; } = "REPORTED";
        public string? RootCause { get; set; }
        public DateTime? ClosedAt { get; set; }
        public int? ClosedById { get; set; }
        public string? AssignedInvestigator { get; set; }
        public string? Classification { get; set; }
        public int? LinkedDeviationId { get; set; }
        public int? LinkedCapaId { get; set; }
        public string? ClosureComment { get; set; }
        public string? SourceIp { get; set; }
        public string? Notes { get; set; }
        public bool IsCritical { get; set; }
        public int RiskLevel { get; set; }
        public double? AnomalyScore { get; set; }
    }

    public class ChangeControl
    {
        public int Id { get; set; }
        public string? Code { get; set; }
        public string? Title { get; set; }
        public string? Description { get; set; }
        public string? StatusRaw { get; set; }
        public int? RequestedById { get; set; }
        public DateTime? DateRequested { get; set; }
        public int? AssignedToId { get; set; }
        public DateTime? DateAssigned { get; set; }
        public int? LastModifiedById { get; set; }
        public DateTime? LastModified { get; set; }
        public DateTime? CreatedAt { get; set; }
        public DateTime? UpdatedAt { get; set; }
    }

    public class CapaCase
    {
        public int Id { get; set; }
        public string Title { get; set; } = string.Empty;
        public string Status { get; set; } = string.Empty;
        public string Priority { get; set; } = string.Empty;
        public DateTime DateOpen { get; set; } = DateTime.UtcNow;
    }

    public class User
    {
        public int Id { get; set; }
        public string? FullName { get; set; }
        public string? Username { get; set; }
    }

    public class Supplier
    {
        public int Id { get; set; }
        public string Name { get; set; } = string.Empty;
    }

    public class Part
    {
        public int Id { get; set; }
        public string Code { get; set; } = string.Empty;
        public string Name { get; set; } = string.Empty;
        public string? Description { get; set; }
        public string? Category { get; set; }
        public string? Status { get; set; }
        public int? Stock { get; set; }
        public int? MinStockAlert { get; set; }
        public string? Location { get; set; }
        public int? DefaultSupplierId { get; set; }
        public string DefaultSupplierName { get; set; } = string.Empty;
        public string? Sku { get; set; }
        public decimal? Price { get; set; }
    }

    public class Machine
    {
        public int Id { get; set; }
        public string Code { get; set; } = string.Empty;
        public string Name { get; set; } = string.Empty;
        public string? Description { get; set; }
        public string? Model { get; set; }
        public string? Manufacturer { get; set; }
        public string? Location { get; set; }
        public string? Status { get; set; }
        public string? UrsDoc { get; set; }
        public DateTime? InstallDate { get; set; }
        public DateTime? ProcurementDate { get; set; }
        public DateTime? WarrantyUntil { get; set; }
        public bool IsCritical { get; set; }
        public string? SerialNumber { get; set; }
        public string? LifecyclePhase { get; set; }
        public string? Note { get; set; }
<<<<<<< HEAD
    }

    public class Attachment
    {
        public int Id { get; set; }
        public string FileName { get; set; } = string.Empty;
        public string? EntityTable { get; set; }
        public int? EntityId { get; set; }
        public string? FileType { get; set; }
        public string? Status { get; set; }
        public string? Description { get; set; }
        public DateTime CreatedAt { get; set; } = DateTime.UtcNow;
    }

    public class AttachmentLink
    {
        public int Id { get; set; }
        public string? EntityType { get; set; }
        public int EntityId { get; set; }
    }

    public class RetentionPolicy
    {
        public string? PolicyName { get; set; }
        public DateTime? RetainUntil { get; set; }
=======
>>>>>>> 70171a9e
    }

    public class Attachment
    {
        public int Id { get; set; }
        public string FileName { get; set; } = string.Empty;
        public string? EntityTable { get; set; }
        public int? EntityId { get; set; }
        public string? FileType { get; set; }
        public string? Status { get; set; }
        public string? Description { get; set; }
        public DateTime CreatedAt { get; set; } = DateTime.UtcNow;
    }

    public class AttachmentLink
    {
        public int Id { get; set; }
        public string? EntityType { get; set; }
        public int EntityId { get; set; }
    }

    public class RetentionPolicy
    {
        public string? PolicyName { get; set; }
        public DateTime? RetainUntil { get; set; }
    }

    public class AttachmentLink
    {
        public int Id { get; set; }
        public string? EntityType { get; set; }
        public int EntityId { get; set; }
    }

    public class RetentionPolicy
    {
        public string? PolicyName { get; set; }
        public DateTime? RetainUntil { get; set; }

    }

    public class Attachment
    {
        public int Id { get; set; }
        public string FileName { get; set; } = string.Empty;
        public string? EntityTable { get; set; }
        public int? EntityId { get; set; }
        public string? FileType { get; set; }
        public string? Status { get; set; }
        public string? Description { get; set; }
        public DateTime CreatedAt { get; set; } = DateTime.UtcNow;

    }

    public class AttachmentLink
    {
        public int Id { get; set; }
        public string? EntityType { get; set; }
        public int EntityId { get; set; }
    }

    public class RetentionPolicy
    {
        public string? PolicyName { get; set; }
        public DateTime? RetainUntil { get; set; }

    }

    public class AttachmentLink
    {
        public int Id { get; set; }
        public string? EntityType { get; set; }
        public int EntityId { get; set; }
    }

    public class RetentionPolicy
    {
        public string? PolicyName { get; set; }
        public DateTime? RetainUntil { get; set; }

        public CflItem(string key, string label, string? description = null)
        {
            Key = key;
            Label = label;
            Description = description ?? string.Empty;
        }

        public string Key { get; }

        public string Label { get; }

        public string Description { get; }
    }

    public sealed class CflResult
    {
        public CflResult(CflItem selected)
        {
            Selected = selected;
        }

        public CflItem Selected { get; }

    }

    public sealed class FakeMachineCrudService : IMachineCrudService
    {

        public int Id { get; set; }
        public int ComponentId { get; set; }
        public int? SupplierId { get; set; }
        public DateTime CalibrationDate { get; set; }
        public DateTime NextDue { get; set; }
        public string CertDoc { get; set; } = string.Empty;
        public string Result { get; set; } = string.Empty;
        public string Comment { get; set; } = string.Empty;
        public string Status { get; set; } = string.Empty;
    }

    public class ScheduledJob
    {
        public int Id { get; set; }
        public string Name { get; set; } = string.Empty;
        public string JobType { get; set; } = string.Empty;
        public string Status { get; set; } = "scheduled";
        public DateTime NextDue { get; set; } = DateTime.UtcNow;
        public string RecurrencePattern { get; set; } = string.Empty;
        public string EntityType { get; set; } = string.Empty;
        public int? EntityId { get; set; }
        public string? CronExpression { get; set; }
        public string Comment { get; set; } = string.Empty;
        public bool IsCritical { get; set; }
        public bool NeedsAcknowledgment { get; set; }
        public bool AlertOnFailure { get; set; } = true;
        public int Retries { get; set; }
        public int MaxRetries { get; set; } = 3;
        public string EscalationNote { get; set; } = string.Empty;
        public DateTime? LastExecuted { get; set; }
        public string LastResult { get; set; } = string.Empty;
        public string LastError { get; set; } = string.Empty;
        public string ExtraParams { get; set; } = string.Empty;
        public int? CreatedById { get; set; }
        public string CreatedBy { get; set; } = string.Empty;
        public DateTime? CreatedAt { get; set; }
        public int? LastModifiedById { get; set; }
        public string DeviceInfo { get; set; } = string.Empty;
        public string SessionId { get; set; } = string.Empty;
        public string IpAddress { get; set; } = string.Empty;
    }

    public class Warehouse
    {
        public int Id { get; set; }
        public string Name { get; set; } = string.Empty;
        public string Location { get; set; } = string.Empty;
        public string Status { get; set; } = string.Empty;
        public string LegacyResponsibleName { get; set; } = string.Empty;
        public string Note { get; set; } = string.Empty;
        public string QrCode { get; set; } = string.Empty;
        public string ClimateMode { get; set; } = string.Empty;
        public bool IsQualified { get; set; } = true;
        public DateTime? LastQualified { get; set; }
        public string DigitalSignature { get; set; } = string.Empty;
    }
}

        private readonly List<Machine> _store = new();


        public List<Machine> Saved => _store;


    public class DatabaseService
    {
        public List<Asset> Assets { get; } = new();
        public List<Component> Components { get; } = new();
        public List<WorkOrder> WorkOrders { get; } = new();
        public List<Calibration> Calibrations { get; } = new();
<<<<<<< HEAD
        public List<ScheduledJob> ScheduledJobs { get; } = new();
        public List<Supplier> Suppliers { get; } = new();
        public List<Part> Parts { get; } = new();
        public List<Warehouse> Warehouses { get; } = new();
        public List<Incident> Incidents { get; } = new();
        public List<CapaCase> CapaCases { get; } = new();
=======
        public List<Supplier> Suppliers { get; } = new();
        public List<Part> Parts { get; } = new();
        public List<Warehouse> Warehouses { get; } = new();


>>>>>>> 70171a9e

        public Task<IReadOnlyList<Machine>> GetAllAsync()
            => Task.FromResult<IReadOnlyList<Machine>>(_store.ToList());




        public Task<Machine?> TryGetByIdAsync(int id)
            => Task.FromResult<Machine?>(_store.FirstOrDefault(m => m.Id == id));


        public Task<List<Component>> GetAllComponentsAsync()
            => Task.FromResult(Components);

        public Task<List<Component>> GetAllComponentsAsync()
            => Task.FromResult(Components);

        public Task<List<Component>> GetAllComponentsAsync()
            => Task.FromResult(Components);

        public Task<List<Component>> GetAllComponentsAsync()
            => Task.FromResult(Components);

        public Task<List<WorkOrder>> GetAllWorkOrdersFullAsync()
            => Task.FromResult(WorkOrders);

        public Task<List<Calibration>> GetAllCalibrationsAsync()
            => Task.FromResult(Calibrations);

<<<<<<< HEAD
        public Task<List<ScheduledJob>> GetAllScheduledJobsFullAsync()
            => Task.FromResult(ScheduledJobs);

        public Task<List<Incident>> GetAllIncidentsAsync()
            => Task.FromResult(Incidents);

        public Task<List<CapaCase>> GetAllCapaCasesAsync()
            => Task.FromResult(CapaCases);

=======
>>>>>>> 70171a9e
        public Task<List<Supplier>> GetAllSuppliersAsync()
            => Task.FromResult(Suppliers);

        public Task<List<Warehouse>> GetWarehousesAsync()
            => Task.FromResult(Warehouses);
    }

    public sealed class TestFilePicker : IFilePicker
    {
        public IReadOnlyList<PickedFile> Files { get; set; } = Array.Empty<PickedFile>();

        public Task<IReadOnlyList<PickedFile>> PickFilesAsync(FilePickerRequest request, CancellationToken cancellationToken = default)
            => Task.FromResult(Files);
<<<<<<< HEAD
=======

>>>>>>> 70171a9e
    }
}

namespace YasGMP.Services.Interfaces
{
    using System;
    using System.Collections.Generic;
    using System.IO;
    using System.Threading;
    using System.Threading.Tasks;
    using YasGMP.Models;

    public interface IAuthContext
    {
        User? CurrentUser { get; }
        string CurrentSessionId { get; }
        string CurrentDeviceInfo { get; }
        string CurrentIpAddress { get; }
    }

    public sealed class TestAuthContext : IAuthContext
    {
        public User? CurrentUser { get; set; }
        public string CurrentSessionId { get; set; } = Guid.NewGuid().ToString("N");
        public string CurrentDeviceInfo { get; set; } = "TestRig";
        public string CurrentIpAddress { get; set; } = "127.0.0.1";
    }

    public sealed class TestAttachmentService : IAttachmentService
    {
        private int _nextId = 1;

        public List<AttachmentUploadRequest> Uploads { get; } = new();

        public Task<AttachmentUploadResult> UploadAsync(Stream content, AttachmentUploadRequest request, CancellationToken token = default)
        {
            Uploads.Add(request);
            var attachment = new Attachment
            {
                Id = _nextId++,
                FileName = request.FileName,
                EntityTable = request.EntityType,
                EntityId = request.EntityId
            };
            var link = new AttachmentLink
            {
                Id = attachment.Id,
                EntityType = request.EntityType,
                EntityId = request.EntityId
            };
            var retention = new RetentionPolicy
            {
                PolicyName = request.RetentionPolicyName,
                RetainUntil = request.RetainUntil
            };
            return Task.FromResult(new AttachmentUploadResult(attachment, link, retention));
        }

        public Task<Attachment?> FindByHashAsync(string sha256, CancellationToken token = default)
            => Task.FromResult<Attachment?>(null);

        public Task<Attachment?> FindByHashAndSizeAsync(string sha256, long fileSize, CancellationToken token = default)
            => Task.FromResult<Attachment?>(null);

        public Task<AttachmentStreamResult> StreamContentAsync(int attachmentId, Stream destination, AttachmentReadRequest? request = null, CancellationToken token = default)
            => Task.FromResult(new AttachmentStreamResult(new Attachment { Id = attachmentId }, 0, 0, false, request));

        public Task<IReadOnlyList<AttachmentLinkWithAttachment>> GetLinksForEntityAsync(string entityType, int entityId, CancellationToken token = default)
            => Task.FromResult<IReadOnlyList<AttachmentLinkWithAttachment>>(Array.Empty<AttachmentLinkWithAttachment>());

        public Task RemoveLinkAsync(int linkId, CancellationToken token = default)
            => Task.CompletedTask;

        public Task RemoveLinkAsync(string entityType, int entityId, int attachmentId, CancellationToken token = default)
            => Task.CompletedTask;
<<<<<<< HEAD
=======

    }
}

namespace YasGMP.Services.Interfaces
{
    using System;
    using System.Collections.Generic;
    using System.IO;
    using System.Threading;
    using System.Threading.Tasks;
    using YasGMP.Models;

    public interface IAuthContext
    {
        User? CurrentUser { get; }
        string CurrentSessionId { get; }
        string CurrentDeviceInfo { get; }
        string CurrentIpAddress { get; }
    }

    public sealed class TestAuthContext : IAuthContext
    {
        public User? CurrentUser { get; set; }
        public string CurrentSessionId { get; set; } = Guid.NewGuid().ToString("N");
        public string CurrentDeviceInfo { get; set; } = "TestRig";
        public string CurrentIpAddress { get; set; } = "127.0.0.1";
    }

    public sealed class TestAttachmentService : IAttachmentService
    {
        private int _nextId = 1;

        public List<AttachmentUploadRequest> Uploads { get; } = new();

        public Task<AttachmentUploadResult> UploadAsync(Stream content, AttachmentUploadRequest request, CancellationToken token = default)
        {
            Uploads.Add(request);
            var attachment = new Attachment
            {
                Id = _nextId++,
                FileName = request.FileName,
                EntityTable = request.EntityType,
                EntityId = request.EntityId
            };
            var link = new AttachmentLink
            {
                Id = attachment.Id,
                EntityType = request.EntityType,
                EntityId = request.EntityId
            };
            var retention = new RetentionPolicy
            {
                PolicyName = request.RetentionPolicyName,
                RetainUntil = request.RetainUntil
            };
            return Task.FromResult(new AttachmentUploadResult(attachment, link, retention));
        }

        public Task<Attachment?> FindByHashAsync(string sha256, CancellationToken token = default)
            => Task.FromResult<Attachment?>(null);

        public Task<Attachment?> FindByHashAndSizeAsync(string sha256, long fileSize, CancellationToken token = default)
            => Task.FromResult<Attachment?>(null);

        public Task<AttachmentStreamResult> StreamContentAsync(int attachmentId, Stream destination, AttachmentReadRequest? request = null, CancellationToken token = default)
            => Task.FromResult(new AttachmentStreamResult(new Attachment { Id = attachmentId }, 0, 0, false, request));

        public Task<IReadOnlyList<AttachmentLinkWithAttachment>> GetLinksForEntityAsync(string entityType, int entityId, CancellationToken token = default)
            => Task.FromResult<IReadOnlyList<AttachmentLinkWithAttachment>>(Array.Empty<AttachmentLinkWithAttachment>());

        public Task RemoveLinkAsync(int linkId, CancellationToken token = default)
            => Task.CompletedTask;

        public Task RemoveLinkAsync(string entityType, int entityId, int attachmentId, CancellationToken token = default)
            => Task.CompletedTask;

>>>>>>> 70171a9e
    }
}

namespace YasGMP.Services.Interfaces
{
    using System;
    using System.Collections.Generic;
    using System.IO;
    using System.Threading;
    using System.Threading.Tasks;
    using YasGMP.Models;

    public interface IAuthContext
    {
        User? CurrentUser { get; }
        string CurrentSessionId { get; }
        string CurrentDeviceInfo { get; }
        string CurrentIpAddress { get; }
    }

    public sealed class TestAuthContext : IAuthContext
    {
        public User? CurrentUser { get; set; }
        public string CurrentSessionId { get; set; } = Guid.NewGuid().ToString("N");
        public string CurrentDeviceInfo { get; set; } = "TestRig";
        public string CurrentIpAddress { get; set; } = "127.0.0.1";
    }

    public sealed class TestAttachmentService : IAttachmentService
    {
        private int _nextId = 1;

        public List<AttachmentUploadRequest> Uploads { get; } = new();

        public Task<AttachmentUploadResult> UploadAsync(Stream content, AttachmentUploadRequest request, CancellationToken token = default)
        {
            Uploads.Add(request);
            var attachment = new Attachment
            {
                Id = _nextId++,
                FileName = request.FileName,
                EntityTable = request.EntityType,
                EntityId = request.EntityId
            };
            var link = new AttachmentLink
            {
                Id = attachment.Id,
                EntityType = request.EntityType,
                EntityId = request.EntityId
            };
            var retention = new RetentionPolicy
            {
                PolicyName = request.RetentionPolicyName,
                RetainUntil = request.RetainUntil
            };
            return Task.FromResult(new AttachmentUploadResult(attachment, link, retention));
        }

        public Task<Attachment?> FindByHashAsync(string sha256, CancellationToken token = default)
            => Task.FromResult<Attachment?>(null);

        public Task<Attachment?> FindByHashAndSizeAsync(string sha256, long fileSize, CancellationToken token = default)
            => Task.FromResult<Attachment?>(null);

        public Task<AttachmentStreamResult> StreamContentAsync(int attachmentId, Stream destination, AttachmentReadRequest? request = null, CancellationToken token = default)
            => Task.FromResult(new AttachmentStreamResult(new Attachment { Id = attachmentId }, 0, 0, false, request));

        public Task<IReadOnlyList<AttachmentLinkWithAttachment>> GetLinksForEntityAsync(string entityType, int entityId, CancellationToken token = default)
            => Task.FromResult<IReadOnlyList<AttachmentLinkWithAttachment>>(Array.Empty<AttachmentLinkWithAttachment>());

        public Task RemoveLinkAsync(int linkId, CancellationToken token = default)
            => Task.CompletedTask;

        public Task RemoveLinkAsync(string entityType, int entityId, int attachmentId, CancellationToken token = default)
            => Task.CompletedTask;
    }
}

        public Task<int> CreateAsync(Machine machine, MachineCrudContext context)
        {
            if (machine.Id == 0)
            {
                machine.Id = _store.Count == 0 ? 1 : _store.Max(m => m.Id) + 1;
            }
            _store.Add(Clone(machine));
            return Task.FromResult(machine.Id);
        }

        public Task UpdateAsync(Machine machine, MachineCrudContext context)
        {
            var existing = _store.FirstOrDefault(m => m.Id == machine.Id);
            if (existing is null)
            {
                _store.Add(Clone(machine));
            }
            else
            {
                Copy(machine, existing);
            }


            return Task.CompletedTask;
        }

        public void Validate(Machine machine)
        {
            if (string.IsNullOrWhiteSpace(machine.Name))
                throw new InvalidOperationException("Name is required.");
            if (string.IsNullOrWhiteSpace(machine.Code))
                throw new InvalidOperationException("Code is required.");
            if (string.IsNullOrWhiteSpace(machine.Manufacturer))
                throw new InvalidOperationException("Manufacturer is required.");
            if (string.IsNullOrWhiteSpace(machine.Location))
                throw new InvalidOperationException("Location is required.");
            if (string.IsNullOrWhiteSpace(machine.UrsDoc))
                throw new InvalidOperationException("URS document is required.");
        }

        public string NormalizeStatus(string? status)
            => string.IsNullOrWhiteSpace(status) ? "active" : status.Trim().ToLowerInvariant();

        private static Machine Clone(Machine source)
        {
            return new Machine
            {
                Id = source.Id,
                Code = source.Code,
                Name = source.Name,
                Description = source.Description,
                Model = source.Model,
                Manufacturer = source.Manufacturer,
                Location = source.Location,
                Status = source.Status,
                UrsDoc = source.UrsDoc,
                InstallDate = source.InstallDate,
                ProcurementDate = source.ProcurementDate,
                WarrantyUntil = source.WarrantyUntil,
                IsCritical = source.IsCritical,
                SerialNumber = source.SerialNumber,
                LifecyclePhase = source.LifecyclePhase,
                Note = source.Note
            };
        }

        private static void Copy(Machine source, Machine destination)
        {
            destination.Code = source.Code;
            destination.Name = source.Name;
            destination.Description = source.Description;
            destination.Model = source.Model;
            destination.Manufacturer = source.Manufacturer;
            destination.Location = source.Location;
            destination.Status = source.Status;
            destination.UrsDoc = source.UrsDoc;
            destination.InstallDate = source.InstallDate;
            destination.ProcurementDate = source.ProcurementDate;
            destination.WarrantyUntil = source.WarrantyUntil;
            destination.IsCritical = source.IsCritical;
            destination.SerialNumber = source.SerialNumber;
            destination.LifecyclePhase = source.LifecyclePhase;
            destination.Note = source.Note;
        }
    }


    public sealed class FakeComponentCrudService : IComponentCrudService
    {
        private readonly List<Component> _store = new();

        public List<Component> Saved => _store;

        public Task<IReadOnlyList<Component>> GetAllAsync()
            => Task.FromResult<IReadOnlyList<Component>>(_store.ToList());

        public Task<Component?> TryGetByIdAsync(int id)
            => Task.FromResult<Component?>(_store.FirstOrDefault(c => c.Id == id));

        public Task<int> CreateAsync(Component component, ComponentCrudContext context)
        {
            if (component.Id == 0)
            {
                component.Id = _store.Count == 0 ? 1 : _store.Max(c => c.Id) + 1;
            }

            _store.Add(Clone(component));
            return Task.FromResult(component.Id);
        }

        public Task UpdateAsync(Component component, ComponentCrudContext context)
        {
            var existing = _store.FirstOrDefault(c => c.Id == component.Id);
            if (existing is null)
            {
                _store.Add(Clone(component));
            }
            else
            {
                Copy(component, existing);
            }

            return Task.CompletedTask;
        }

        public void Validate(Component component)
        {
            if (string.IsNullOrWhiteSpace(component.Name))
                throw new InvalidOperationException("Component name is required.");
            if (string.IsNullOrWhiteSpace(component.Code))
                throw new InvalidOperationException("Component code is required.");
            if (component.MachineId <= 0)
                throw new InvalidOperationException("Component must be linked to a machine.");
            if (string.IsNullOrWhiteSpace(component.SopDoc))
                throw new InvalidOperationException("SOP document is required.");
        }

        public string NormalizeStatus(string? status)
            => string.IsNullOrWhiteSpace(status) ? "active" : status.Trim().ToLowerInvariant();

        private static Component Clone(Component source)
        {
            return new Component
            {
                Id = source.Id,
                MachineId = source.MachineId,
                MachineName = source.MachineName,
                Code = source.Code,
                Name = source.Name,
                Type = source.Type,
                SopDoc = source.SopDoc,
                Status = source.Status,
                InstallDate = source.InstallDate,
                SerialNumber = source.SerialNumber,
                Supplier = source.Supplier,
                WarrantyUntil = source.WarrantyUntil,
                Comments = source.Comments,
                LifecycleState = source.LifecycleState
            };
        }

        private static void Copy(Component source, Component destination)
        {
            destination.MachineId = source.MachineId;
            destination.MachineName = source.MachineName;
            destination.Code = source.Code;
            destination.Name = source.Name;
            destination.Type = source.Type;
            destination.SopDoc = source.SopDoc;
            destination.Status = source.Status;
            destination.InstallDate = source.InstallDate;
            destination.SerialNumber = source.SerialNumber;
            destination.Supplier = source.Supplier;
            destination.WarrantyUntil = source.WarrantyUntil;
            destination.Comments = source.Comments;
            destination.LifecycleState = source.LifecycleState;
        }
    }

    public sealed class FakeCalibrationCrudService : ICalibrationCrudService
    {
        private readonly List<Calibration> _store = new();

        public List<Calibration> Saved => _store;

        public Task<IReadOnlyList<Calibration>> GetAllAsync()
            => Task.FromResult<IReadOnlyList<Calibration>>(_store.ToList());

        public Task<Calibration?> TryGetByIdAsync(int id)
            => Task.FromResult<Calibration?>(_store.FirstOrDefault(c => c.Id == id));

        public Task<int> CreateAsync(Calibration calibration, CalibrationCrudContext context)
        {
            if (calibration.Id == 0)
            {
                calibration.Id = _store.Count == 0 ? 1 : _store.Max(c => c.Id) + 1;
            }

            _store.Add(Clone(calibration));
            return Task.FromResult(calibration.Id);
        }

        public Task UpdateAsync(Calibration calibration, CalibrationCrudContext context)
        {
            var existing = _store.FirstOrDefault(c => c.Id == calibration.Id);
            if (existing is null)
            {
                _store.Add(Clone(calibration));
            }
            else
            {
                Copy(calibration, existing);
            }

            return Task.CompletedTask;
        }

        public void Validate(Calibration calibration)
        {
            if (calibration.ComponentId <= 0)
                throw new InvalidOperationException("Calibration must be linked to a component.");
            if (!calibration.SupplierId.HasValue || calibration.SupplierId.Value <= 0)
                throw new InvalidOperationException("Supplier is required.");
            if (calibration.CalibrationDate == default)
                throw new InvalidOperationException("Calibration date is required.");
            if (calibration.NextDue == default)
                throw new InvalidOperationException("Next due date is required.");
            if (calibration.NextDue < calibration.CalibrationDate)
                throw new InvalidOperationException("Next due date must be after the calibration date.");
            if (string.IsNullOrWhiteSpace(calibration.Result))
                throw new InvalidOperationException("Calibration result is required.");
        }

        private static Calibration Clone(Calibration source)
        {
            return new Calibration
            {
                Id = source.Id,
                ComponentId = source.ComponentId,
                SupplierId = source.SupplierId,
                CalibrationDate = source.CalibrationDate,
                NextDue = source.NextDue,
                CertDoc = source.CertDoc,
                Result = source.Result,
                Comment = source.Comment,
                Status = source.Status
            };
        }

        private static void Copy(Calibration source, Calibration destination)
        {
            destination.ComponentId = source.ComponentId;
            destination.SupplierId = source.SupplierId;
            destination.CalibrationDate = source.CalibrationDate;
            destination.NextDue = source.NextDue;
            destination.CertDoc = source.CertDoc;
            destination.Result = source.Result;
            destination.Comment = source.Comment;
            destination.Status = source.Status;
        }
    }


    public sealed class FakeMachineCrudService : IMachineCrudService
    {
        private readonly List<Machine> _store = new();

        public List<Machine> Saved => _store;

        public Task<IReadOnlyList<Machine>> GetAllAsync()
            => Task.FromResult<IReadOnlyList<Machine>>(_store.ToList());

        public Task<Machine?> TryGetByIdAsync(int id)
            => Task.FromResult<Machine?>(_store.FirstOrDefault(m => m.Id == id));

        public Task<int> CreateAsync(Machine machine, MachineCrudContext context)
        {
            if (machine.Id == 0)
            {
                machine.Id = _store.Count == 0 ? 1 : _store.Max(m => m.Id) + 1;
            }
            _store.Add(Clone(machine));
            return Task.FromResult(machine.Id);
        }

        public Task UpdateAsync(Machine machine, MachineCrudContext context)
        {
            var existing = _store.FirstOrDefault(m => m.Id == machine.Id);
            if (existing is null)
            {
                _store.Add(Clone(machine));
            }
            else
            {
                Copy(machine, existing);
            }

            return Task.CompletedTask;
        }

        public void Validate(Machine machine)
        {
            if (string.IsNullOrWhiteSpace(machine.Name))
                throw new InvalidOperationException("Name is required.");
            if (string.IsNullOrWhiteSpace(machine.Code))
                throw new InvalidOperationException("Code is required.");
            if (string.IsNullOrWhiteSpace(machine.Manufacturer))
                throw new InvalidOperationException("Manufacturer is required.");
            if (string.IsNullOrWhiteSpace(machine.Location))
                throw new InvalidOperationException("Location is required.");
            if (string.IsNullOrWhiteSpace(machine.UrsDoc))
                throw new InvalidOperationException("URS document is required.");
        }

        public string NormalizeStatus(string? status)
            => string.IsNullOrWhiteSpace(status) ? "active" : status.Trim().ToLowerInvariant();

        private static Machine Clone(Machine source)
        {
            return new Machine
            {
                Id = source.Id,
                Code = source.Code,
                Name = source.Name,
                Description = source.Description,
                Model = source.Model,
                Manufacturer = source.Manufacturer,
                Location = source.Location,
                Status = source.Status,
                UrsDoc = source.UrsDoc,
                InstallDate = source.InstallDate,
                ProcurementDate = source.ProcurementDate,
                WarrantyUntil = source.WarrantyUntil,
                IsCritical = source.IsCritical,
                SerialNumber = source.SerialNumber,
                LifecyclePhase = source.LifecyclePhase,
                Note = source.Note
            };
        }

        private static void Copy(Machine source, Machine destination)
        {
            destination.Code = source.Code;
            destination.Name = source.Name;
            destination.Description = source.Description;
            destination.Model = source.Model;
            destination.Manufacturer = source.Manufacturer;
            destination.Location = source.Location;
            destination.Status = source.Status;
            destination.UrsDoc = source.UrsDoc;
            destination.InstallDate = source.InstallDate;
            destination.ProcurementDate = source.ProcurementDate;
            destination.WarrantyUntil = source.WarrantyUntil;
            destination.IsCritical = source.IsCritical;
            destination.SerialNumber = source.SerialNumber;
            destination.LifecyclePhase = source.LifecyclePhase;
            destination.Note = source.Note;
        }
    }

    public sealed class FakeComponentCrudService : IComponentCrudService
    {
        private readonly List<Component> _store = new();

        public List<Component> Saved => _store;

        public Task<IReadOnlyList<Component>> GetAllAsync()
            => Task.FromResult<IReadOnlyList<Component>>(_store.ToList());

        public Task<Component?> TryGetByIdAsync(int id)
            => Task.FromResult<Component?>(_store.FirstOrDefault(c => c.Id == id));

        public Task<int> CreateAsync(Component component, ComponentCrudContext context)
        {
            if (component.Id == 0)
            {
                component.Id = _store.Count == 0 ? 1 : _store.Max(c => c.Id) + 1;
            }

            _store.Add(Clone(component));
            return Task.FromResult(component.Id);
        }

        public Task UpdateAsync(Component component, ComponentCrudContext context)
        {
            var existing = _store.FirstOrDefault(c => c.Id == component.Id);
            if (existing is null)
            {
                _store.Add(Clone(component));
            }
            else
            {
                Copy(component, existing);
            }

            return Task.CompletedTask;
        }

        public void Validate(Component component)
        {
            if (string.IsNullOrWhiteSpace(component.Name))
                throw new InvalidOperationException("Component name is required.");
            if (string.IsNullOrWhiteSpace(component.Code))
                throw new InvalidOperationException("Component code is required.");
            if (component.MachineId <= 0)
                throw new InvalidOperationException("Component must be linked to a machine.");
            if (string.IsNullOrWhiteSpace(component.SopDoc))
                throw new InvalidOperationException("SOP document is required.");
        }

        public string NormalizeStatus(string? status)
            => string.IsNullOrWhiteSpace(status) ? "active" : status.Trim().ToLowerInvariant();

        private static Component Clone(Component source)
        {
            return new Component
            {
                Id = source.Id,
                MachineId = source.MachineId,
                MachineName = source.MachineName,
                Code = source.Code,
                Name = source.Name,
                Type = source.Type,
                SopDoc = source.SopDoc,
                Status = source.Status,
                InstallDate = source.InstallDate,
                SerialNumber = source.SerialNumber,
                Supplier = source.Supplier,
                WarrantyUntil = source.WarrantyUntil,
                Comments = source.Comments,
                LifecycleState = source.LifecycleState
            };
        }

        private static void Copy(Component source, Component destination)
        {
            destination.MachineId = source.MachineId;
            destination.MachineName = source.MachineName;
            destination.Code = source.Code;
            destination.Name = source.Name;
            destination.Type = source.Type;
            destination.SopDoc = source.SopDoc;
            destination.Status = source.Status;
            destination.InstallDate = source.InstallDate;
            destination.SerialNumber = source.SerialNumber;
            destination.Supplier = source.Supplier;
            destination.WarrantyUntil = source.WarrantyUntil;
            destination.Comments = source.Comments;
            destination.LifecycleState = source.LifecycleState;
        }
    }


    public sealed class FakeMachineCrudService : IMachineCrudService
    {
        private readonly List<Machine> _store = new();

        public List<Machine> Saved => _store;

        public Task<IReadOnlyList<Machine>> GetAllAsync()
            => Task.FromResult<IReadOnlyList<Machine>>(_store.ToList());

        public Task<Machine?> TryGetByIdAsync(int id)
            => Task.FromResult<Machine?>(_store.FirstOrDefault(m => m.Id == id));

        public Task<int> CreateAsync(Machine machine, MachineCrudContext context)
        {
            if (machine.Id == 0)
            {
                machine.Id = _store.Count == 0 ? 1 : _store.Max(m => m.Id) + 1;
            }
            _store.Add(Clone(machine));
            return Task.FromResult(machine.Id);
        }

        public Task UpdateAsync(Machine machine, MachineCrudContext context)
        {
            var existing = _store.FirstOrDefault(m => m.Id == machine.Id);
            if (existing is null)
            {
                _store.Add(Clone(machine));
            }
            else
            {
                Copy(machine, existing);
            }

            return Task.CompletedTask;
        }

        public void Validate(Machine machine)
        {
            if (string.IsNullOrWhiteSpace(machine.Name))
                throw new InvalidOperationException("Name is required.");
            if (string.IsNullOrWhiteSpace(machine.Code))
                throw new InvalidOperationException("Code is required.");
            if (string.IsNullOrWhiteSpace(machine.Manufacturer))
                throw new InvalidOperationException("Manufacturer is required.");
            if (string.IsNullOrWhiteSpace(machine.Location))
                throw new InvalidOperationException("Location is required.");
            if (string.IsNullOrWhiteSpace(machine.UrsDoc))
                throw new InvalidOperationException("URS document is required.");
        }

        public string NormalizeStatus(string? status)
            => string.IsNullOrWhiteSpace(status) ? "active" : status.Trim().ToLowerInvariant();

        private static Machine Clone(Machine source)
        {
            return new Machine
            {
                Id = source.Id,
                Code = source.Code,
                Name = source.Name,
                Description = source.Description,
                Model = source.Model,
                Manufacturer = source.Manufacturer,
                Location = source.Location,
                Status = source.Status,
                UrsDoc = source.UrsDoc,
                InstallDate = source.InstallDate,
                ProcurementDate = source.ProcurementDate,
                WarrantyUntil = source.WarrantyUntil,
                IsCritical = source.IsCritical,
                SerialNumber = source.SerialNumber,
                LifecyclePhase = source.LifecyclePhase,
                Note = source.Note
            };
        }


    public class User
    {
        public int Id { get; set; }
        public string? FullName { get; set; }
        public string? Username { get; set; }
    }

    public class Supplier
    {
        public int Id { get; set; }
        public string Name { get; set; } = string.Empty;
    }

    public class Part
    {
        public int Id { get; set; }
        public string Code { get; set; } = string.Empty;
        public string Name { get; set; } = string.Empty;
        public string? Description { get; set; }
        public string? Category { get; set; }
        public string? Status { get; set; }
        public int? Stock { get; set; }
        public int? MinStockAlert { get; set; }
        public string? Location { get; set; }
        public int? DefaultSupplierId { get; set; }
        public string DefaultSupplierName { get; set; } = string.Empty;
        public string? Sku { get; set; }
        public decimal? Price { get; set; }
    }

    public class Machine
    {
        public int Id { get; set; }
        public string Code { get; set; } = string.Empty;
        public string Name { get; set; } = string.Empty;
        public string? Description { get; set; }
        public string? Model { get; set; }
        public string? Manufacturer { get; set; }
        public string? Location { get; set; }
        public string? Status { get; set; }
        public string? UrsDoc { get; set; }
        public DateTime? InstallDate { get; set; }
        public DateTime? ProcurementDate { get; set; }
        public DateTime? WarrantyUntil { get; set; }
        public bool IsCritical { get; set; }
        public string? SerialNumber { get; set; }
        public string? LifecyclePhase { get; set; }
        public string? Note { get; set; }
    }

    public class Attachment
    {
        public int Id { get; set; }
        public string FileName { get; set; } = string.Empty;
        public string? EntityTable { get; set; }
        public int? EntityId { get; set; }
        public string? FileType { get; set; }
        public string? Status { get; set; }
        public string? Description { get; set; }
        public DateTime CreatedAt { get; set; } = DateTime.UtcNow;
    }

    public class AttachmentLink
    {
        public int Id { get; set; }
        public string? EntityType { get; set; }
        public int EntityId { get; set; }
    }

    public class RetentionPolicy
    {
        public string? PolicyName { get; set; }
        public DateTime? RetainUntil { get; set; }
    }

    public class Calibration
    {
        public int Id { get; set; }
        public int ComponentId { get; set; }
        public int? SupplierId { get; set; }
        public DateTime CalibrationDate { get; set; }
        public DateTime NextDue { get; set; }
        public string CertDoc { get; set; } = string.Empty;
        public string Result { get; set; } = string.Empty;
        public string Comment { get; set; } = string.Empty;
        public string Status { get; set; } = string.Empty;
    }

    public class Warehouse
    {
        public int Id { get; set; }
        public string Name { get; set; } = string.Empty;
        public string Location { get; set; } = string.Empty;
        public string Status { get; set; } = string.Empty;
        public string LegacyResponsibleName { get; set; } = string.Empty;
        public string Note { get; set; } = string.Empty;
        public string QrCode { get; set; } = string.Empty;
        public string ClimateMode { get; set; } = string.Empty;
        public bool IsQualified { get; set; } = true;
        public DateTime? LastQualified { get; set; }
        public string DigitalSignature { get; set; } = string.Empty;
    }
}

        private static void Copy(Machine source, Machine destination)
        {
            destination.Code = source.Code;
            destination.Name = source.Name;
            destination.Description = source.Description;
            destination.Model = source.Model;
            destination.Manufacturer = source.Manufacturer;
            destination.Location = source.Location;
            destination.Status = source.Status;
            destination.UrsDoc = source.UrsDoc;
            destination.InstallDate = source.InstallDate;
            destination.ProcurementDate = source.ProcurementDate;
            destination.WarrantyUntil = source.WarrantyUntil;
            destination.IsCritical = source.IsCritical;
            destination.SerialNumber = source.SerialNumber;
            destination.LifecyclePhase = source.LifecyclePhase;
            destination.Note = source.Note;
        }
    }

    public sealed class FakeComponentCrudService : IComponentCrudService
    {
        private readonly List<Component> _store = new();

        public List<Component> Saved => _store;


        public Task<IReadOnlyList<Component>> GetAllAsync()
            => Task.FromResult<IReadOnlyList<Component>>(_store.ToList());


    public class DatabaseService
    {
        public List<Asset> Assets { get; } = new();
        public List<Component> Components { get; } = new();
        public List<WorkOrder> WorkOrders { get; } = new();
        public List<Calibration> Calibrations { get; } = new();
        public List<Supplier> Suppliers { get; } = new();
        public List<Part> Parts { get; } = new();
        public List<Warehouse> Warehouses { get; } = new();

        public Task<Component?> TryGetByIdAsync(int id)
            => Task.FromResult<Component?>(_store.FirstOrDefault(c => c.Id == id));

        public Task<int> CreateAsync(Component component, ComponentCrudContext context)
        {
            if (component.Id == 0)
            {
                component.Id = _store.Count == 0 ? 1 : _store.Max(c => c.Id) + 1;
            }


            _store.Add(Clone(component));
            return Task.FromResult(component.Id);
        }


        public Task<List<Component>> GetAllComponentsAsync()
            => Task.FromResult(Components);

        public Task<List<WorkOrder>> GetAllWorkOrdersFullAsync()
            => Task.FromResult(WorkOrders);

        public Task<List<Calibration>> GetAllCalibrationsAsync()
            => Task.FromResult(Calibrations);

        public Task<List<Supplier>> GetAllSuppliersAsync()
            => Task.FromResult(Suppliers);

        public Task<List<Warehouse>> GetWarehousesAsync()
            => Task.FromResult(Warehouses);
    }

    public sealed class TestFilePicker : IFilePicker
    {
        public IReadOnlyList<PickedFile> Files { get; set; } = Array.Empty<PickedFile>();

        public Task<IReadOnlyList<PickedFile>> PickFilesAsync(FilePickerRequest request, CancellationToken cancellationToken = default)
            => Task.FromResult(Files);
    }
}

namespace YasGMP.Services.Interfaces
{
    using System;
    using System.Collections.Generic;
    using System.IO;
    using System.Threading;
    using System.Threading.Tasks;
    using YasGMP.Models;

    public interface IAuthContext
    {
        User? CurrentUser { get; }
        string CurrentSessionId { get; }
        string CurrentDeviceInfo { get; }
        string CurrentIpAddress { get; }
    }

    public sealed class TestAuthContext : IAuthContext
    {
        public User? CurrentUser { get; set; }
        public string CurrentSessionId { get; set; } = Guid.NewGuid().ToString("N");
        public string CurrentDeviceInfo { get; set; } = "TestRig";
        public string CurrentIpAddress { get; set; } = "127.0.0.1";
    }

    public sealed class TestAttachmentService : IAttachmentService
    {
        private int _nextId = 1;

        public List<AttachmentUploadRequest> Uploads { get; } = new();

        public Task<AttachmentUploadResult> UploadAsync(Stream content, AttachmentUploadRequest request, CancellationToken token = default)
        {
            Uploads.Add(request);
            var attachment = new Attachment
            {
                Id = _nextId++,
                FileName = request.FileName,
                EntityTable = request.EntityType,
                EntityId = request.EntityId
            };
            var link = new AttachmentLink
            {
                Id = attachment.Id,
                EntityType = request.EntityType,
                EntityId = request.EntityId
            };
            var retention = new RetentionPolicy
            {
                PolicyName = request.RetentionPolicyName,
                RetainUntil = request.RetainUntil
            };
            return Task.FromResult(new AttachmentUploadResult(attachment, link, retention));
        }

        public Task<Attachment?> FindByHashAsync(string sha256, CancellationToken token = default)
            => Task.FromResult<Attachment?>(null);

        public Task<Attachment?> FindByHashAndSizeAsync(string sha256, long fileSize, CancellationToken token = default)
            => Task.FromResult<Attachment?>(null);

        public Task<AttachmentStreamResult> StreamContentAsync(int attachmentId, Stream destination, AttachmentReadRequest? request = null, CancellationToken token = default)
            => Task.FromResult(new AttachmentStreamResult(new Attachment { Id = attachmentId }, 0, 0, false, request));

        public Task<IReadOnlyList<AttachmentLinkWithAttachment>> GetLinksForEntityAsync(string entityType, int entityId, CancellationToken token = default)
            => Task.FromResult<IReadOnlyList<AttachmentLinkWithAttachment>>(Array.Empty<AttachmentLinkWithAttachment>());

        public Task RemoveLinkAsync(int linkId, CancellationToken token = default)
            => Task.CompletedTask;

        public Task RemoveLinkAsync(string entityType, int entityId, int attachmentId, CancellationToken token = default)
            => Task.CompletedTask;
    }
}
        public Task UpdateAsync(Component component, ComponentCrudContext context)
        {
            var existing = _store.FirstOrDefault(c => c.Id == component.Id);
            if (existing is null)
            {
                _store.Add(Clone(component));
            }
            else
            {
                Copy(component, existing);
            }

            return Task.CompletedTask;
        }


        public void Validate(Component component)
        {
            if (string.IsNullOrWhiteSpace(component.Name))
                throw new InvalidOperationException("Component name is required.");
            if (string.IsNullOrWhiteSpace(component.Code))
                throw new InvalidOperationException("Component code is required.");
            if (component.MachineId <= 0)
                throw new InvalidOperationException("Component must be linked to a machine.");
            if (string.IsNullOrWhiteSpace(component.SopDoc))
                throw new InvalidOperationException("SOP document is required.");
        }

        public string NormalizeStatus(string? status)
            => string.IsNullOrWhiteSpace(status) ? "active" : status.Trim().ToLowerInvariant();

        private static Component Clone(Component source)
        {
            return new Component
            {
                Id = source.Id,
                MachineId = source.MachineId,
                MachineName = source.MachineName,
                Code = source.Code,
                Name = source.Name,
                Type = source.Type,
                SopDoc = source.SopDoc,
                Status = source.Status,
                InstallDate = source.InstallDate,
                SerialNumber = source.SerialNumber,
                Supplier = source.Supplier,
                WarrantyUntil = source.WarrantyUntil,
                Comments = source.Comments,
                LifecycleState = source.LifecycleState
            };
        }

        private static void Copy(Component source, Component destination)
        {
            destination.MachineId = source.MachineId;
            destination.MachineName = source.MachineName;
            destination.Code = source.Code;
            destination.Name = source.Name;
            destination.Type = source.Type;
            destination.SopDoc = source.SopDoc;
            destination.Status = source.Status;
            destination.InstallDate = source.InstallDate;
            destination.SerialNumber = source.SerialNumber;
            destination.Supplier = source.Supplier;
            destination.WarrantyUntil = source.WarrantyUntil;
            destination.Comments = source.Comments;
            destination.LifecycleState = source.LifecycleState;
        }
    }


    public sealed class FakeCalibrationCrudService : ICalibrationCrudService
    {
        private readonly List<Calibration> _store = new();

        public List<Calibration> Saved => _store;

        public Task<IReadOnlyList<Calibration>> GetAllAsync()
            => Task.FromResult<IReadOnlyList<Calibration>>(_store.ToList());

        public Task<Calibration?> TryGetByIdAsync(int id)
            => Task.FromResult<Calibration?>(_store.FirstOrDefault(c => c.Id == id));

        public Task<int> CreateAsync(Calibration calibration, CalibrationCrudContext context)
        {
            if (calibration.Id == 0)
            {
                calibration.Id = _store.Count == 0 ? 1 : _store.Max(c => c.Id) + 1;
            }

            _store.Add(Clone(calibration));
            return Task.FromResult(calibration.Id);
        }

        public Task UpdateAsync(Calibration calibration, CalibrationCrudContext context)
        {
            var existing = _store.FirstOrDefault(c => c.Id == calibration.Id);
            if (existing is null)
            {
                _store.Add(Clone(calibration));
            }
            else
            {
                Copy(calibration, existing);
            }

            return Task.CompletedTask;
        }

        public void Validate(Calibration calibration)
        {
            if (calibration.ComponentId <= 0)
                throw new InvalidOperationException("Calibration must be linked to a component.");
            if (!calibration.SupplierId.HasValue || calibration.SupplierId.Value <= 0)
                throw new InvalidOperationException("Supplier is required.");
            if (calibration.CalibrationDate == default)
                throw new InvalidOperationException("Calibration date is required.");
            if (calibration.NextDue == default)
                throw new InvalidOperationException("Next due date is required.");
            if (calibration.NextDue < calibration.CalibrationDate)
                throw new InvalidOperationException("Next due date must be after the calibration date.");
            if (string.IsNullOrWhiteSpace(calibration.Result))
                throw new InvalidOperationException("Calibration result is required.");
        }

        private static Calibration Clone(Calibration source)
        {
            return new Calibration
            {
                Id = source.Id,
                ComponentId = source.ComponentId,
                SupplierId = source.SupplierId,
                CalibrationDate = source.CalibrationDate,
                NextDue = source.NextDue,
                CertDoc = source.CertDoc,
                Result = source.Result,
                Comment = source.Comment,
                Status = source.Status
            };
        }

        private static void Copy(Calibration source, Calibration destination)
        {
            destination.ComponentId = source.ComponentId;
            destination.SupplierId = source.SupplierId;
            destination.CalibrationDate = source.CalibrationDate;
            destination.NextDue = source.NextDue;
            destination.CertDoc = source.CertDoc;
            destination.Result = source.Result;
            destination.Comment = source.Comment;
            destination.Status = source.Status;
        }
    }

    public sealed class FakeMachineCrudService : IMachineCrudService
    {
        private readonly List<Machine> _store = new();

        public List<Machine> Saved => _store;

        public Task<IReadOnlyList<Machine>> GetAllAsync()
            => Task.FromResult<IReadOnlyList<Machine>>(_store.ToList());

        public Task<Machine?> TryGetByIdAsync(int id)
            => Task.FromResult<Machine?>(_store.FirstOrDefault(m => m.Id == id));

        public Task<int> CreateAsync(Machine machine, MachineCrudContext context)
        {
            if (machine.Id == 0)
            {
                machine.Id = _store.Count == 0 ? 1 : _store.Max(m => m.Id) + 1;
            }
            _store.Add(Clone(machine));
            return Task.FromResult(machine.Id);
        }

        public Task UpdateAsync(Machine machine, MachineCrudContext context)
        {
            var existing = _store.FirstOrDefault(m => m.Id == machine.Id);
            if (existing is null)
            {
                _store.Add(Clone(machine));
            }
            else
            {
                Copy(machine, existing);
            }

            return Task.CompletedTask;
        }

        public void Validate(Machine machine)
        {
            if (string.IsNullOrWhiteSpace(machine.Name))
                throw new InvalidOperationException("Name is required.");
            if (string.IsNullOrWhiteSpace(machine.Code))
                throw new InvalidOperationException("Code is required.");
            if (string.IsNullOrWhiteSpace(machine.Manufacturer))
                throw new InvalidOperationException("Manufacturer is required.");
            if (string.IsNullOrWhiteSpace(machine.Location))
                throw new InvalidOperationException("Location is required.");
            if (string.IsNullOrWhiteSpace(machine.UrsDoc))
                throw new InvalidOperationException("URS document is required.");
        }

        public string NormalizeStatus(string? status)
            => string.IsNullOrWhiteSpace(status) ? "active" : status.Trim().ToLowerInvariant();

        private static Machine Clone(Machine source)
        {
            return new Machine
            {
                Id = source.Id,
                Code = source.Code,
                Name = source.Name,
                Description = source.Description,
                Model = source.Model,
                Manufacturer = source.Manufacturer,
                Location = source.Location,
                Status = source.Status,
                UrsDoc = source.UrsDoc,
                InstallDate = source.InstallDate,
                ProcurementDate = source.ProcurementDate,
                WarrantyUntil = source.WarrantyUntil,
                IsCritical = source.IsCritical,
                SerialNumber = source.SerialNumber,
                LifecyclePhase = source.LifecyclePhase,
                Note = source.Note
            };
        }

        private static void Copy(Machine source, Machine destination)
        {
            destination.Code = source.Code;
            destination.Name = source.Name;
            destination.Description = source.Description;
            destination.Model = source.Model;
            destination.Manufacturer = source.Manufacturer;
            destination.Location = source.Location;
            destination.Status = source.Status;
            destination.UrsDoc = source.UrsDoc;
            destination.InstallDate = source.InstallDate;
            destination.ProcurementDate = source.ProcurementDate;
            destination.WarrantyUntil = source.WarrantyUntil;
            destination.IsCritical = source.IsCritical;
            destination.SerialNumber = source.SerialNumber;
            destination.LifecyclePhase = source.LifecyclePhase;
            destination.Note = source.Note;
        }
    }

    public sealed class FakeComponentCrudService : IComponentCrudService
    {
        private readonly List<Component> _store = new();

        public List<Component> Saved => _store;

        public Task<IReadOnlyList<Component>> GetAllAsync()
            => Task.FromResult<IReadOnlyList<Component>>(_store.ToList());

        public Task<Component?> TryGetByIdAsync(int id)
            => Task.FromResult<Component?>(_store.FirstOrDefault(c => c.Id == id));

        public Task<int> CreateAsync(Component component, ComponentCrudContext context)
        {
            if (component.Id == 0)
            {
                component.Id = _store.Count == 0 ? 1 : _store.Max(c => c.Id) + 1;
            }

            _store.Add(Clone(component));
            return Task.FromResult(component.Id);
        }

        public Task UpdateAsync(Component component, ComponentCrudContext context)
        {
            var existing = _store.FirstOrDefault(c => c.Id == component.Id);
            if (existing is null)
            {
                _store.Add(Clone(component));
            }
            else
            {
                Copy(component, existing);
            }

            return Task.CompletedTask;
        }

        public void Validate(Component component)
        {
            if (string.IsNullOrWhiteSpace(component.Name))
                throw new InvalidOperationException("Component name is required.");
            if (string.IsNullOrWhiteSpace(component.Code))
                throw new InvalidOperationException("Component code is required.");
            if (component.MachineId <= 0)
                throw new InvalidOperationException("Component must be linked to a machine.");
            if (string.IsNullOrWhiteSpace(component.SopDoc))
                throw new InvalidOperationException("SOP document is required.");
        }

        public string NormalizeStatus(string? status)
            => string.IsNullOrWhiteSpace(status) ? "active" : status.Trim().ToLowerInvariant();

        private static Component Clone(Component source)
        {
            return new Component
            {
                Id = source.Id,
                MachineId = source.MachineId,
                MachineName = source.MachineName,
                Code = source.Code,
                Name = source.Name,
                Type = source.Type,
                SopDoc = source.SopDoc,
                Status = source.Status,
                InstallDate = source.InstallDate,
                SerialNumber = source.SerialNumber,
                Supplier = source.Supplier,
                WarrantyUntil = source.WarrantyUntil,
                Comments = source.Comments,
                LifecycleState = source.LifecycleState
            };
        }

        private static void Copy(Component source, Component destination)
        {
            destination.MachineId = source.MachineId;
            destination.MachineName = source.MachineName;
            destination.Code = source.Code;
            destination.Name = source.Name;
            destination.Type = source.Type;
            destination.SopDoc = source.SopDoc;
            destination.Status = source.Status;
            destination.InstallDate = source.InstallDate;
            destination.SerialNumber = source.SerialNumber;
            destination.Supplier = source.Supplier;
            destination.WarrantyUntil = source.WarrantyUntil;
            destination.Comments = source.Comments;
            destination.LifecycleState = source.LifecycleState;
        }
    }

    public sealed class FakeCalibrationCrudService : ICalibrationCrudService
    {
        public int Id { get; set; }
        public string? FullName { get; set; }
        public string? Username { get; set; }
    }

    public class Supplier
    {
        public int Id { get; set; }
        public string Name { get; set; } = string.Empty;
    }

    public class Part
    {
        public int Id { get; set; }
        public string Code { get; set; } = string.Empty;
        public string Name { get; set; } = string.Empty;
        public string? Description { get; set; }
        public string? Category { get; set; }
        public string? Status { get; set; }
        public int? Stock { get; set; }
        public int? MinStockAlert { get; set; }
        public string? Location { get; set; }
        public int? DefaultSupplierId { get; set; }
        public string DefaultSupplierName { get; set; } = string.Empty;
        public string? Sku { get; set; }
        public decimal? Price { get; set; }
    }

    public class Machine
    {
        public int Id { get; set; }
        public string Code { get; set; } = string.Empty;
        public string Name { get; set; } = string.Empty;
        public string? Description { get; set; }
        public string? Model { get; set; }
        public string? Manufacturer { get; set; }
        public string? Location { get; set; }
        public string? Status { get; set; }
        public string? UrsDoc { get; set; }
        public DateTime? InstallDate { get; set; }
        public DateTime? ProcurementDate { get; set; }
        public DateTime? WarrantyUntil { get; set; }
        public bool IsCritical { get; set; }
        public string? SerialNumber { get; set; }
        public string? LifecyclePhase { get; set; }
        public string? Note { get; set; }
    }

    public class Attachment
    {
        public int Id { get; set; }
        public string FileName { get; set; } = string.Empty;
        public string? EntityTable { get; set; }
        public int? EntityId { get; set; }
        public string? FileType { get; set; }
        public string? Status { get; set; }
        public string? Description { get; set; }
        public DateTime CreatedAt { get; set; } = DateTime.UtcNow;
    }

    public class AttachmentLink
    {
        public int Id { get; set; }
        public string? EntityType { get; set; }
        public int EntityId { get; set; }
    }

    public class RetentionPolicy
    {
        public string? PolicyName { get; set; }
        public DateTime? RetainUntil { get; set; }
    }

    public class Calibration
    {
        public int Id { get; set; }
        public int ComponentId { get; set; }
        public int? SupplierId { get; set; }
        public DateTime CalibrationDate { get; set; }
        public DateTime NextDue { get; set; }
        public string CertDoc { get; set; } = string.Empty;
        public string Result { get; set; } = string.Empty;
        public string Comment { get; set; } = string.Empty;
        public string Status { get; set; } = string.Empty;
    }

    public class Warehouse
    {
        public int Id { get; set; }
        public string Name { get; set; } = string.Empty;
        public string Location { get; set; } = string.Empty;
        public string Status { get; set; } = string.Empty;
        public string LegacyResponsibleName { get; set; } = string.Empty;
        public string Note { get; set; } = string.Empty;
        public string QrCode { get; set; } = string.Empty;
        public string ClimateMode { get; set; } = string.Empty;
        public bool IsQualified { get; set; } = true;
        public DateTime? LastQualified { get; set; }
        public string DigitalSignature { get; set; } = string.Empty;
    }
}

        public Task<Calibration?> TryGetByIdAsync(int id)
            => Task.FromResult<Calibration?>(_store.FirstOrDefault(c => c.Id == id));

    public class DatabaseService
    {
        public List<Asset> Assets { get; } = new();
        public List<Component> Components { get; } = new();
        public List<WorkOrder> WorkOrders { get; } = new();
        public List<Calibration> Calibrations { get; } = new();
        public List<Supplier> Suppliers { get; } = new();
        public List<Part> Parts { get; } = new();
        public List<Warehouse> Warehouses { get; } = new();

            _store.Add(Clone(calibration));
            return Task.FromResult(calibration.Id);
        }

        public Task<List<Component>> GetAllComponentsAsync()
            => Task.FromResult(Components);

        public Task<List<WorkOrder>> GetAllWorkOrdersFullAsync()
            => Task.FromResult(WorkOrders);

        public Task<List<Calibration>> GetAllCalibrationsAsync()
            => Task.FromResult(Calibrations);

        public Task<List<Supplier>> GetAllSuppliersAsync()
            => Task.FromResult(Suppliers);

        public Task<List<Warehouse>> GetWarehousesAsync()
            => Task.FromResult(Warehouses);
    }

    public sealed class TestFilePicker : IFilePicker
    {
        public IReadOnlyList<PickedFile> Files { get; set; } = Array.Empty<PickedFile>();

        public Task<IReadOnlyList<PickedFile>> PickFilesAsync(FilePickerRequest request, CancellationToken cancellationToken = default)
            => Task.FromResult(Files);
    }
}

namespace YasGMP.Services.Interfaces
{
    using System;
    using System.Collections.Generic;
    using System.IO;
    using System.Threading;
    using System.Threading.Tasks;
    using YasGMP.Models;

    public interface IAuthContext
    {
        User? CurrentUser { get; }
        string CurrentSessionId { get; }
        string CurrentDeviceInfo { get; }
        string CurrentIpAddress { get; }
    }

    public sealed class TestAuthContext : IAuthContext
    {
        public User? CurrentUser { get; set; }
        public string CurrentSessionId { get; set; } = Guid.NewGuid().ToString("N");
        public string CurrentDeviceInfo { get; set; } = "TestRig";
        public string CurrentIpAddress { get; set; } = "127.0.0.1";
    }

    public sealed class TestAttachmentService : IAttachmentService
    {
        private int _nextId = 1;

        public List<AttachmentUploadRequest> Uploads { get; } = new();

        public Task<AttachmentUploadResult> UploadAsync(Stream content, AttachmentUploadRequest request, CancellationToken token = default)
        {
            Uploads.Add(request);
            var attachment = new Attachment
            {
                Id = _nextId++,
                FileName = request.FileName,
                EntityTable = request.EntityType,
                EntityId = request.EntityId
            };
            var link = new AttachmentLink
            {
                Id = attachment.Id,
                EntityType = request.EntityType,
                EntityId = request.EntityId
            };
            var retention = new RetentionPolicy
            {
                PolicyName = request.RetentionPolicyName,
                RetainUntil = request.RetainUntil
            };
            return Task.FromResult(new AttachmentUploadResult(attachment, link, retention));
        }

        public Task<Attachment?> FindByHashAsync(string sha256, CancellationToken token = default)
            => Task.FromResult<Attachment?>(null);

        public Task<Attachment?> FindByHashAndSizeAsync(string sha256, long fileSize, CancellationToken token = default)
            => Task.FromResult<Attachment?>(null);

        public Task<AttachmentStreamResult> StreamContentAsync(int attachmentId, Stream destination, AttachmentReadRequest? request = null, CancellationToken token = default)
            => Task.FromResult(new AttachmentStreamResult(new Attachment { Id = attachmentId }, 0, 0, false, request));

        public Task<IReadOnlyList<AttachmentLinkWithAttachment>> GetLinksForEntityAsync(string entityType, int entityId, CancellationToken token = default)
            => Task.FromResult<IReadOnlyList<AttachmentLinkWithAttachment>>(Array.Empty<AttachmentLinkWithAttachment>());

        public Task RemoveLinkAsync(int linkId, CancellationToken token = default)
            => Task.CompletedTask;

        public Task RemoveLinkAsync(string entityType, int entityId, int attachmentId, CancellationToken token = default)
            => Task.CompletedTask;
    }
}

        public void Validate(Calibration calibration)
        {
            if (calibration.ComponentId <= 0)
                throw new InvalidOperationException("Calibration must be linked to a component.");
            if (!calibration.SupplierId.HasValue || calibration.SupplierId.Value <= 0)
                throw new InvalidOperationException("Supplier is required.");
            if (calibration.CalibrationDate == default)
                throw new InvalidOperationException("Calibration date is required.");
            if (calibration.NextDue == default)
                throw new InvalidOperationException("Next due date is required.");
            if (calibration.NextDue < calibration.CalibrationDate)
                throw new InvalidOperationException("Next due date must be after the calibration date.");
            if (string.IsNullOrWhiteSpace(calibration.Result))
                throw new InvalidOperationException("Calibration result is required.");
        }

        private static Calibration Clone(Calibration source)
        {
            return new Calibration
            {
                Id = source.Id,
                ComponentId = source.ComponentId,
                SupplierId = source.SupplierId,
                CalibrationDate = source.CalibrationDate,
                NextDue = source.NextDue,
                CertDoc = source.CertDoc,
                Result = source.Result,
                Comment = source.Comment,
                Status = source.Status
            };
        }

        private static void Copy(Calibration source, Calibration destination)
        {
            destination.ComponentId = source.ComponentId;
            destination.SupplierId = source.SupplierId;
            destination.CalibrationDate = source.CalibrationDate;
            destination.NextDue = source.NextDue;
            destination.CertDoc = source.CertDoc;
            destination.Result = source.Result;
            destination.Comment = source.Comment;
            destination.Status = source.Status;
        }
    }

    public sealed class FakeMachineCrudService : IMachineCrudService
    {
        private readonly List<Machine> _store = new();

        public List<Machine> Saved => _store;

        public Task<IReadOnlyList<Machine>> GetAllAsync()
            => Task.FromResult<IReadOnlyList<Machine>>(_store.ToList());

        public Task<Machine?> TryGetByIdAsync(int id)
            => Task.FromResult<Machine?>(_store.FirstOrDefault(m => m.Id == id));

        public Task<int> CreateAsync(Machine machine, MachineCrudContext context)
        {
            if (machine.Id == 0)
            {
                machine.Id = _store.Count == 0 ? 1 : _store.Max(m => m.Id) + 1;
            }
            _store.Add(Clone(machine));
            return Task.FromResult(machine.Id);
        }

        public Task UpdateAsync(Machine machine, MachineCrudContext context)
        {
            var existing = _store.FirstOrDefault(m => m.Id == machine.Id);
            if (existing is null)
            {
                _store.Add(Clone(machine));
            }
            else
            {
                Copy(machine, existing);
            }

            return Task.CompletedTask;
        }

        public void Validate(Machine machine)
        {
            if (string.IsNullOrWhiteSpace(machine.Name))
                throw new InvalidOperationException("Name is required.");
            if (string.IsNullOrWhiteSpace(machine.Code))
                throw new InvalidOperationException("Code is required.");
            if (string.IsNullOrWhiteSpace(machine.Manufacturer))
                throw new InvalidOperationException("Manufacturer is required.");
            if (string.IsNullOrWhiteSpace(machine.Location))
                throw new InvalidOperationException("Location is required.");
            if (string.IsNullOrWhiteSpace(machine.UrsDoc))
                throw new InvalidOperationException("URS document is required.");
        }

        public string NormalizeStatus(string? status)
            => string.IsNullOrWhiteSpace(status) ? "active" : status.Trim().ToLowerInvariant();

        private static Machine Clone(Machine source)
        {
            return new Machine
            {
                Id = source.Id,
                Code = source.Code,
                Name = source.Name,
                Description = source.Description,
                Model = source.Model,
                Manufacturer = source.Manufacturer,
                Location = source.Location,
                Status = source.Status,
                UrsDoc = source.UrsDoc,
                InstallDate = source.InstallDate,
                ProcurementDate = source.ProcurementDate,
                WarrantyUntil = source.WarrantyUntil,
                IsCritical = source.IsCritical,
                SerialNumber = source.SerialNumber,
                LifecyclePhase = source.LifecyclePhase,
                Note = source.Note
            };
        }

        private static void Copy(Machine source, Machine destination)
        {
            destination.Code = source.Code;
            destination.Name = source.Name;
            destination.Description = source.Description;
            destination.Model = source.Model;
            destination.Manufacturer = source.Manufacturer;
            destination.Location = source.Location;
            destination.Status = source.Status;
            destination.UrsDoc = source.UrsDoc;
            destination.InstallDate = source.InstallDate;
            destination.ProcurementDate = source.ProcurementDate;
            destination.WarrantyUntil = source.WarrantyUntil;
            destination.IsCritical = source.IsCritical;
            destination.SerialNumber = source.SerialNumber;
            destination.LifecyclePhase = source.LifecyclePhase;
            destination.Note = source.Note;
        }
    }

    public sealed class FakeComponentCrudService : IComponentCrudService
    {
        private readonly List<Component> _store = new();

        public List<Component> Saved => _store;

        public Task<IReadOnlyList<Component>> GetAllAsync()
            => Task.FromResult<IReadOnlyList<Component>>(_store.ToList());

        public Task<Component?> TryGetByIdAsync(int id)
            => Task.FromResult<Component?>(_store.FirstOrDefault(c => c.Id == id));

        public Task<int> CreateAsync(Component component, ComponentCrudContext context)
        {
            if (component.Id == 0)
            {
                component.Id = _store.Count == 0 ? 1 : _store.Max(c => c.Id) + 1;
            }

            _store.Add(Clone(component));
            return Task.FromResult(component.Id);
        }

        public Task UpdateAsync(Component component, ComponentCrudContext context)
        {
            var existing = _store.FirstOrDefault(c => c.Id == component.Id);
            if (existing is null)
            {
                _store.Add(Clone(component));
            }
            else
            {
                Copy(component, existing);
            }

            return Task.CompletedTask;
        }

        public void Validate(Component component)
        {
            if (string.IsNullOrWhiteSpace(component.Name))
                throw new InvalidOperationException("Component name is required.");
            if (string.IsNullOrWhiteSpace(component.Code))
                throw new InvalidOperationException("Component code is required.");
            if (component.MachineId <= 0)
                throw new InvalidOperationException("Component must be linked to a machine.");
            if (string.IsNullOrWhiteSpace(component.SopDoc))
                throw new InvalidOperationException("SOP document is required.");
        }

        public string NormalizeStatus(string? status)
            => string.IsNullOrWhiteSpace(status) ? "active" : status.Trim().ToLowerInvariant();

        private static Component Clone(Component source)
        {
            return new Component
            {
                Id = source.Id,
                MachineId = source.MachineId,
                MachineName = source.MachineName,
                Code = source.Code,
                Name = source.Name,
                Type = source.Type,
                SopDoc = source.SopDoc,
                Status = source.Status,
                InstallDate = source.InstallDate,
                SerialNumber = source.SerialNumber,
                Supplier = source.Supplier,
                WarrantyUntil = source.WarrantyUntil,
                Comments = source.Comments,
                LifecycleState = source.LifecycleState
            };
        }

    public class Incident
    {
        public int Id { get; set; }
        public string Title { get; set; } = string.Empty;
        public string Description { get; set; } = string.Empty;
        public string? Type { get; set; }
        public string? Priority { get; set; }
        public DateTime DetectedAt { get; set; } = DateTime.UtcNow;
        public DateTime? ReportedAt { get; set; }
        public int? ReportedById { get; set; }
        public int? AssignedToId { get; set; }
        public int? WorkOrderId { get; set; }
        public int? CapaCaseId { get; set; }
        public string Status { get; set; } = "REPORTED";
        public string? RootCause { get; set; }
        public DateTime? ClosedAt { get; set; }
        public int? ClosedById { get; set; }
        public string? AssignedInvestigator { get; set; }
        public string? Classification { get; set; }
        public int? LinkedDeviationId { get; set; }
        public int? LinkedCapaId { get; set; }
        public string? ClosureComment { get; set; }
        public string? SourceIp { get; set; }
        public string? Notes { get; set; }
        public bool IsCritical { get; set; }
        public int RiskLevel { get; set; }
        public double? AnomalyScore { get; set; }
    }

    public class User
    {
        public int Id { get; set; }
        public string? FullName { get; set; }
        public string? Username { get; set; }
    }

    public class Supplier
    {
        public int Id { get; set; }
        public string Name { get; set; } = string.Empty;
    }

    public class Part
    {
        public int Id { get; set; }
        public string Code { get; set; } = string.Empty;
        public string Name { get; set; } = string.Empty;
        public string? Description { get; set; }
        public string? Category { get; set; }
        public string? Status { get; set; }
        public int? Stock { get; set; }
        public int? MinStockAlert { get; set; }
        public string? Location { get; set; }
        public int? DefaultSupplierId { get; set; }
        public string DefaultSupplierName { get; set; } = string.Empty;
        public string? Sku { get; set; }
        public decimal? Price { get; set; }
    }

    public class Machine
    {
        public int Id { get; set; }
        public string Code { get; set; } = string.Empty;
        public string Name { get; set; } = string.Empty;
        public string? Description { get; set; }
        public string? Model { get; set; }
        public string? Manufacturer { get; set; }
        public string? Location { get; set; }
        public string? Status { get; set; }
        public string? UrsDoc { get; set; }
        public DateTime? InstallDate { get; set; }
        public DateTime? ProcurementDate { get; set; }
        public DateTime? WarrantyUntil { get; set; }
        public bool IsCritical { get; set; }
        public string? SerialNumber { get; set; }
        public string? LifecyclePhase { get; set; }
        public string? Note { get; set; }
    }

    public class Attachment
    {
        public int Id { get; set; }
        public string FileName { get; set; } = string.Empty;
        public string? EntityTable { get; set; }
        public int? EntityId { get; set; }
        public string? FileType { get; set; }
        public string? Status { get; set; }
        public string? Description { get; set; }
        public DateTime CreatedAt { get; set; } = DateTime.UtcNow;
    }

    public class AttachmentLink
    {
        public int Id { get; set; }
        public string? EntityType { get; set; }
        public int EntityId { get; set; }
    }

    public class RetentionPolicy
    {
        public string? PolicyName { get; set; }
        public DateTime? RetainUntil { get; set; }
    }

    public class Calibration
    {
        public int Id { get; set; }
        public int ComponentId { get; set; }
        public int? SupplierId { get; set; }
        public DateTime CalibrationDate { get; set; }
        public DateTime NextDue { get; set; }
        public string CertDoc { get; set; } = string.Empty;
        public string Result { get; set; } = string.Empty;
        public string Comment { get; set; } = string.Empty;
        public string Status { get; set; } = string.Empty;
    }

    public class Warehouse
    {
        public int Id { get; set; }
        public string Name { get; set; } = string.Empty;
        public string Location { get; set; } = string.Empty;
        public string Status { get; set; } = string.Empty;
        public string LegacyResponsibleName { get; set; } = string.Empty;
        public string Note { get; set; } = string.Empty;
        public string QrCode { get; set; } = string.Empty;
        public string ClimateMode { get; set; } = string.Empty;
        public bool IsQualified { get; set; } = true;
        public DateTime? LastQualified { get; set; }
        public string DigitalSignature { get; set; } = string.Empty;
    }
}

        public Task<IReadOnlyList<Calibration>> GetAllAsync()
            => Task.FromResult<IReadOnlyList<Calibration>>(_store.ToList());

    public class DatabaseService
    {
        public List<Asset> Assets { get; } = new();
        public List<Component> Components { get; } = new();
        public List<WorkOrder> WorkOrders { get; } = new();
        public List<Calibration> Calibrations { get; } = new();
        public List<Supplier> Suppliers { get; } = new();
        public List<Part> Parts { get; } = new();
        public List<Warehouse> Warehouses { get; } = new();
        public List<Incident> Incidents { get; } = new();

        public Task<int> CreateAsync(Calibration calibration, CalibrationCrudContext context)
        {
            if (calibration.Id == 0)
            {
                calibration.Id = _store.Count == 0 ? 1 : _store.Max(c => c.Id) + 1;
            }

        public Task<List<Component>> GetAllComponentsAsync()
            => Task.FromResult(Components);

        public Task<List<WorkOrder>> GetAllWorkOrdersFullAsync()
            => Task.FromResult(WorkOrders);

        public Task<List<Calibration>> GetAllCalibrationsAsync()
            => Task.FromResult(Calibrations);

        public Task<List<Incident>> GetAllIncidentsAsync()
            => Task.FromResult(Incidents);

        public Task<List<Supplier>> GetAllSuppliersAsync()
            => Task.FromResult(Suppliers);

        public Task<List<Warehouse>> GetWarehousesAsync()
            => Task.FromResult(Warehouses);
    }

    public sealed class TestFilePicker : IFilePicker
    {
        public IReadOnlyList<PickedFile> Files { get; set; } = Array.Empty<PickedFile>();

        public Task<IReadOnlyList<PickedFile>> PickFilesAsync(FilePickerRequest request, CancellationToken cancellationToken = default)
            => Task.FromResult(Files);
    }
}

namespace YasGMP.Services.Interfaces
{
    using System;
    using System.Collections.Generic;
    using System.IO;
    using System.Threading;
    using System.Threading.Tasks;
    using YasGMP.Models;

    public interface IAuthContext
    {
        User? CurrentUser { get; }
        string CurrentSessionId { get; }
        string CurrentDeviceInfo { get; }
        string CurrentIpAddress { get; }
    }

    public sealed class TestAuthContext : IAuthContext
    {
        public User? CurrentUser { get; set; }
        public string CurrentSessionId { get; set; } = Guid.NewGuid().ToString("N");
        public string CurrentDeviceInfo { get; set; } = "TestRig";
        public string CurrentIpAddress { get; set; } = "127.0.0.1";
    }

    public sealed class TestAttachmentService : IAttachmentService
    {
        private int _nextId = 1;

        public List<AttachmentUploadRequest> Uploads { get; } = new();

        public Task<AttachmentUploadResult> UploadAsync(Stream content, AttachmentUploadRequest request, CancellationToken token = default)
        {
            Uploads.Add(request);
            var attachment = new Attachment
            {
                Id = _nextId++,
                FileName = request.FileName,
                EntityTable = request.EntityType,
                EntityId = request.EntityId
            };
            var link = new AttachmentLink
            {
                Id = attachment.Id,
                EntityType = request.EntityType,
                EntityId = request.EntityId
            };
            var retention = new RetentionPolicy
            {
                PolicyName = request.RetentionPolicyName,
                RetainUntil = request.RetainUntil
            };
            return Task.FromResult(new AttachmentUploadResult(attachment, link, retention));
        }

        public Task<Attachment?> FindByHashAsync(string sha256, CancellationToken token = default)
            => Task.FromResult<Attachment?>(null);

        public Task<Attachment?> FindByHashAndSizeAsync(string sha256, long fileSize, CancellationToken token = default)
            => Task.FromResult<Attachment?>(null);

        public Task<AttachmentStreamResult> StreamContentAsync(int attachmentId, Stream destination, AttachmentReadRequest? request = null, CancellationToken token = default)
            => Task.FromResult(new AttachmentStreamResult(new Attachment { Id = attachmentId }, 0, 0, false, request));

        public Task<IReadOnlyList<AttachmentLinkWithAttachment>> GetLinksForEntityAsync(string entityType, int entityId, CancellationToken token = default)
            => Task.FromResult<IReadOnlyList<AttachmentLinkWithAttachment>>(Array.Empty<AttachmentLinkWithAttachment>());

        public Task RemoveLinkAsync(int linkId, CancellationToken token = default)
            => Task.CompletedTask;

        public Task RemoveLinkAsync(string entityType, int entityId, int attachmentId, CancellationToken token = default)
            => Task.CompletedTask;
    }
}

            return Task.CompletedTask;
        }

        public void Validate(Calibration calibration)
        {
            if (calibration.ComponentId <= 0)
                throw new InvalidOperationException("Calibration must be linked to a component.");
            if (!calibration.SupplierId.HasValue || calibration.SupplierId.Value <= 0)
                throw new InvalidOperationException("Supplier is required.");
            if (calibration.CalibrationDate == default)
                throw new InvalidOperationException("Calibration date is required.");
            if (calibration.NextDue == default)
                throw new InvalidOperationException("Next due date is required.");
            if (calibration.NextDue < calibration.CalibrationDate)
                throw new InvalidOperationException("Next due date must be after the calibration date.");
            if (string.IsNullOrWhiteSpace(calibration.Result))
                throw new InvalidOperationException("Calibration result is required.");
        }

        private static Calibration Clone(Calibration source)
        {
            return new Calibration
            {
                Id = source.Id,
                ComponentId = source.ComponentId,
                SupplierId = source.SupplierId,
                CalibrationDate = source.CalibrationDate,
                NextDue = source.NextDue,
                CertDoc = source.CertDoc,
                Result = source.Result,
                Comment = source.Comment,
                Status = source.Status
            };
        }

        private static void Copy(Calibration source, Calibration destination)
        {
            destination.ComponentId = source.ComponentId;
            destination.SupplierId = source.SupplierId;
            destination.CalibrationDate = source.CalibrationDate;
            destination.NextDue = source.NextDue;
            destination.CertDoc = source.CertDoc;
            destination.Result = source.Result;
            destination.Comment = source.Comment;
            destination.Status = source.Status;
        }
    }

    public sealed class FakeMachineCrudService : IMachineCrudService
    {
        private readonly List<Machine> _store = new();

        public List<Machine> Saved => _store;

        public Task<IReadOnlyList<Machine>> GetAllAsync()
            => Task.FromResult<IReadOnlyList<Machine>>(_store.ToList());

        public Task<Machine?> TryGetByIdAsync(int id)
            => Task.FromResult<Machine?>(_store.FirstOrDefault(m => m.Id == id));

        public Task<int> CreateAsync(Machine machine, MachineCrudContext context)
        {
            if (machine.Id == 0)
            {
                machine.Id = _store.Count == 0 ? 1 : _store.Max(m => m.Id) + 1;
            }
            _store.Add(Clone(machine));
            return Task.FromResult(machine.Id);
        }

        public Task UpdateAsync(Machine machine, MachineCrudContext context)
        {
            var existing = _store.FirstOrDefault(m => m.Id == machine.Id);
            if (existing is null)
            {
                _store.Add(Clone(machine));
            }
            else
            {
                Copy(machine, existing);
            }

            return Task.CompletedTask;
        }

        public void Validate(Machine machine)
        {
            if (string.IsNullOrWhiteSpace(machine.Name))
                throw new InvalidOperationException("Name is required.");
            if (string.IsNullOrWhiteSpace(machine.Code))
                throw new InvalidOperationException("Code is required.");
            if (string.IsNullOrWhiteSpace(machine.Manufacturer))
                throw new InvalidOperationException("Manufacturer is required.");
            if (string.IsNullOrWhiteSpace(machine.Location))
                throw new InvalidOperationException("Location is required.");
            if (string.IsNullOrWhiteSpace(machine.UrsDoc))
                throw new InvalidOperationException("URS document is required.");
        }

        public string NormalizeStatus(string? status)
            => string.IsNullOrWhiteSpace(status) ? "active" : status.Trim().ToLowerInvariant();

        private static Machine Clone(Machine source)
        {
            return new Machine
            {
                Id = source.Id,
                Code = source.Code,
                Name = source.Name,
                Description = source.Description,
                Model = source.Model,
                Manufacturer = source.Manufacturer,
                Location = source.Location,
                Status = source.Status,
                UrsDoc = source.UrsDoc,
                InstallDate = source.InstallDate,
                ProcurementDate = source.ProcurementDate,
                WarrantyUntil = source.WarrantyUntil,
                IsCritical = source.IsCritical,
                SerialNumber = source.SerialNumber,
                LifecyclePhase = source.LifecyclePhase,
                Note = source.Note
            };
        }

        private static void Copy(Machine source, Machine destination)
        {
            destination.Code = source.Code;
            destination.Name = source.Name;
            destination.Description = source.Description;
            destination.Model = source.Model;
            destination.Manufacturer = source.Manufacturer;
            destination.Location = source.Location;
            destination.Status = source.Status;
            destination.UrsDoc = source.UrsDoc;
            destination.InstallDate = source.InstallDate;
            destination.ProcurementDate = source.ProcurementDate;
            destination.WarrantyUntil = source.WarrantyUntil;
            destination.IsCritical = source.IsCritical;
            destination.SerialNumber = source.SerialNumber;
            destination.LifecyclePhase = source.LifecyclePhase;
            destination.Note = source.Note;
        }
    }

    public sealed class FakeComponentCrudService : IComponentCrudService
    {
        private readonly List<Component> _store = new();

        public List<Component> Saved => _store;

        public Task<IReadOnlyList<Component>> GetAllAsync()
            => Task.FromResult<IReadOnlyList<Component>>(_store.ToList());

        public Task<Component?> TryGetByIdAsync(int id)
            => Task.FromResult<Component?>(_store.FirstOrDefault(c => c.Id == id));

        public Task<int> CreateAsync(Component component, ComponentCrudContext context)
        {
            if (component.Id == 0)
            {
                component.Id = _store.Count == 0 ? 1 : _store.Max(c => c.Id) + 1;
            }

            _store.Add(Clone(component));
            return Task.FromResult(component.Id);
        }

        public Task UpdateAsync(Component component, ComponentCrudContext context)
        {
            var existing = _store.FirstOrDefault(c => c.Id == component.Id);
            if (existing is null)
            {
                _store.Add(Clone(component));
            }
            else
            {
                Copy(component, existing);
            }

            return Task.CompletedTask;
        }

        public void Validate(Component component)
        {
            if (string.IsNullOrWhiteSpace(component.Name))
                throw new InvalidOperationException("Component name is required.");
            if (string.IsNullOrWhiteSpace(component.Code))
                throw new InvalidOperationException("Component code is required.");
            if (component.MachineId <= 0)
                throw new InvalidOperationException("Component must be linked to a machine.");
            if (string.IsNullOrWhiteSpace(component.SopDoc))
                throw new InvalidOperationException("SOP document is required.");
        }

        public string NormalizeStatus(string? status)
            => string.IsNullOrWhiteSpace(status) ? "active" : status.Trim().ToLowerInvariant();

        private static Component Clone(Component source)
        {
            return new Component
            {
                Id = source.Id,
                MachineId = source.MachineId,
                MachineName = source.MachineName,
                Code = source.Code,
                Name = source.Name,
                Type = source.Type,
                SopDoc = source.SopDoc,
                Status = source.Status,
                InstallDate = source.InstallDate,
                SerialNumber = source.SerialNumber,
                Supplier = source.Supplier,
                WarrantyUntil = source.WarrantyUntil,
                Comments = source.Comments,
                LifecycleState = source.LifecycleState
            };
        }

        private static void Copy(Component source, Component destination)
        {
            destination.MachineId = source.MachineId;
            destination.MachineName = source.MachineName;
            destination.Code = source.Code;
            destination.Name = source.Name;
            destination.Type = source.Type;
            destination.SopDoc = source.SopDoc;
            destination.Status = source.Status;
            destination.InstallDate = source.InstallDate;
            destination.SerialNumber = source.SerialNumber;
            destination.Supplier = source.Supplier;
            destination.WarrantyUntil = source.WarrantyUntil;
            destination.Comments = source.Comments;
            destination.LifecycleState = source.LifecycleState;
        }
    }

    public sealed class FakeCalibrationCrudService : ICalibrationCrudService
    {
        private readonly List<Calibration> _store = new();

        public List<Calibration> Saved => _store;

        public Task<IReadOnlyList<Calibration>> GetAllAsync()
            => Task.FromResult<IReadOnlyList<Calibration>>(_store.ToList());

        public Task<Calibration?> TryGetByIdAsync(int id)
            => Task.FromResult<Calibration?>(_store.FirstOrDefault(c => c.Id == id));

        public Task<int> CreateAsync(Calibration calibration, CalibrationCrudContext context)
        {
            if (calibration.Id == 0)
            {
                calibration.Id = _store.Count == 0 ? 1 : _store.Max(c => c.Id) + 1;
            }

            _store.Add(Clone(calibration));
            return Task.FromResult(calibration.Id);
        }

        public Task UpdateAsync(Calibration calibration, CalibrationCrudContext context)
        {
            var existing = _store.FirstOrDefault(c => c.Id == calibration.Id);
            if (existing is null)
            {
                _store.Add(Clone(calibration));
            }
            else
            {
                Copy(calibration, existing);
            }

            return Task.CompletedTask;
        }

        public void Validate(Calibration calibration)
        {
            if (calibration.ComponentId <= 0)
                throw new InvalidOperationException("Calibration must be linked to a component.");
            if (!calibration.SupplierId.HasValue || calibration.SupplierId.Value <= 0)
                throw new InvalidOperationException("Supplier is required.");
            if (calibration.CalibrationDate == default)
                throw new InvalidOperationException("Calibration date is required.");
            if (calibration.NextDue == default)
                throw new InvalidOperationException("Next due date is required.");
            if (calibration.NextDue < calibration.CalibrationDate)
                throw new InvalidOperationException("Next due date must be after the calibration date.");
            if (string.IsNullOrWhiteSpace(calibration.Result))
                throw new InvalidOperationException("Calibration result is required.");
        }

    public class Incident
    {
        public int Id { get; set; }
        public string Title { get; set; } = string.Empty;
        public string Description { get; set; } = string.Empty;
        public string? Type { get; set; }
        public string? Priority { get; set; }
        public DateTime DetectedAt { get; set; } = DateTime.UtcNow;
        public DateTime? ReportedAt { get; set; }
        public int? ReportedById { get; set; }
        public int? AssignedToId { get; set; }
        public int? WorkOrderId { get; set; }
        public int? CapaCaseId { get; set; }
        public string Status { get; set; } = "REPORTED";
        public string? RootCause { get; set; }
        public DateTime? ClosedAt { get; set; }
        public int? ClosedById { get; set; }
        public string? AssignedInvestigator { get; set; }
        public string? Classification { get; set; }
        public int? LinkedDeviationId { get; set; }
        public int? LinkedCapaId { get; set; }
        public string? ClosureComment { get; set; }
        public string? SourceIp { get; set; }
        public string? Notes { get; set; }
        public bool IsCritical { get; set; }
        public int RiskLevel { get; set; }
        public double? AnomalyScore { get; set; }
    }

    public class CapaCase
    {
        public int Id { get; set; }
        public string Title { get; set; } = string.Empty;
        public string Status { get; set; } = string.Empty;
        public string Priority { get; set; } = string.Empty;
        public DateTime DateOpen { get; set; } = DateTime.UtcNow;
    }

    public class User
    {
        public int Id { get; set; }
        public string? FullName { get; set; }
        public string? Username { get; set; }
    }

    public class Supplier
    {
        public int Id { get; set; }
        public string Name { get; set; } = string.Empty;
    }

    public class Part
    {
        public int Id { get; set; }
        public string Code { get; set; } = string.Empty;
        public string Name { get; set; } = string.Empty;
        public string? Description { get; set; }
        public string? Category { get; set; }
        public string? Status { get; set; }
        public int? Stock { get; set; }
        public int? MinStockAlert { get; set; }
        public string? Location { get; set; }
        public int? DefaultSupplierId { get; set; }
        public string DefaultSupplierName { get; set; } = string.Empty;
        public string? Sku { get; set; }
        public decimal? Price { get; set; }
    }

    public class Machine
    {
        public int Id { get; set; }
        public string Code { get; set; } = string.Empty;
        public string Name { get; set; } = string.Empty;
        public string? Description { get; set; }
        public string? Model { get; set; }
        public string? Manufacturer { get; set; }
        public string? Location { get; set; }
        public string? Status { get; set; }
        public string? UrsDoc { get; set; }
        public DateTime? InstallDate { get; set; }
        public DateTime? ProcurementDate { get; set; }
        public DateTime? WarrantyUntil { get; set; }
        public bool IsCritical { get; set; }
        public string? SerialNumber { get; set; }
        public string? LifecyclePhase { get; set; }
        public string? Note { get; set; }
    }

    public class Attachment
    {
        public int Id { get; set; }
        public string FileName { get; set; } = string.Empty;
        public string? EntityTable { get; set; }
        public int? EntityId { get; set; }
        public string? FileType { get; set; }
        public string? Status { get; set; }
        public string? Description { get; set; }
        public DateTime CreatedAt { get; set; } = DateTime.UtcNow;
    }

    public class AttachmentLink
    {
        public int Id { get; set; }
        public string? EntityType { get; set; }
        public int EntityId { get; set; }
    }

    public class RetentionPolicy
    {
        public string? PolicyName { get; set; }
        public DateTime? RetainUntil { get; set; }
    }

    public sealed class FakeMachineCrudService : IMachineCrudService
    {
        public int Id { get; set; }
        public int ComponentId { get; set; }
        public int? SupplierId { get; set; }
        public DateTime CalibrationDate { get; set; }
        public DateTime NextDue { get; set; }
        public string CertDoc { get; set; } = string.Empty;
        public string Result { get; set; } = string.Empty;
        public string Comment { get; set; } = string.Empty;
        public string Status { get; set; } = string.Empty;
    }

    public class Warehouse
    {
        public int Id { get; set; }
        public string Name { get; set; } = string.Empty;
        public string Location { get; set; } = string.Empty;
        public string Status { get; set; } = string.Empty;
        public string LegacyResponsibleName { get; set; } = string.Empty;
        public string Note { get; set; } = string.Empty;
        public string QrCode { get; set; } = string.Empty;
        public string ClimateMode { get; set; } = string.Empty;
        public bool IsQualified { get; set; } = true;
        public DateTime? LastQualified { get; set; }
        public string DigitalSignature { get; set; } = string.Empty;
    }
}

        public List<Machine> Saved => _store;

    public class DatabaseService
    {
        public List<Asset> Assets { get; } = new();
        public List<Component> Components { get; } = new();
        public List<WorkOrder> WorkOrders { get; } = new();
        public List<Calibration> Calibrations { get; } = new();
        public List<Supplier> Suppliers { get; } = new();
        public List<Part> Parts { get; } = new();
        public List<Warehouse> Warehouses { get; } = new();
        public List<Incident> Incidents { get; } = new();
        public List<CapaCase> CapaCases { get; } = new();

        public Task<Machine?> TryGetByIdAsync(int id)
            => Task.FromResult<Machine?>(_store.FirstOrDefault(m => m.Id == id));

        public Task<List<Component>> GetAllComponentsAsync()
            => Task.FromResult(Components);

        public Task<List<WorkOrder>> GetAllWorkOrdersFullAsync()
            => Task.FromResult(WorkOrders);

        public Task<List<Calibration>> GetAllCalibrationsAsync()
            => Task.FromResult(Calibrations);

        public Task<List<Incident>> GetAllIncidentsAsync()
            => Task.FromResult(Incidents);

        public Task<List<CapaCase>> GetAllCapaCasesAsync()
            => Task.FromResult(CapaCases);

        public Task<List<Supplier>> GetAllSuppliersAsync()
            => Task.FromResult(Suppliers);

        public Task<List<Warehouse>> GetWarehousesAsync()
            => Task.FromResult(Warehouses);
    }

    public sealed class TestFilePicker : IFilePicker
    {
        public IReadOnlyList<PickedFile> Files { get; set; } = Array.Empty<PickedFile>();

        public Task<IReadOnlyList<PickedFile>> PickFilesAsync(FilePickerRequest request, CancellationToken cancellationToken = default)
            => Task.FromResult(Files);
    }
}

namespace YasGMP.Services.Interfaces
{
    using System;
    using System.Collections.Generic;
    using System.IO;
    using System.Threading;
    using System.Threading.Tasks;
    using YasGMP.Models;

    public interface IAuthContext
    {
        User? CurrentUser { get; }
        string CurrentSessionId { get; }
        string CurrentDeviceInfo { get; }
        string CurrentIpAddress { get; }
    }

    public sealed class TestAuthContext : IAuthContext
    {
        public User? CurrentUser { get; set; }
        public string CurrentSessionId { get; set; } = Guid.NewGuid().ToString("N");
        public string CurrentDeviceInfo { get; set; } = "TestRig";
        public string CurrentIpAddress { get; set; } = "127.0.0.1";
    }

    public sealed class TestAttachmentService : IAttachmentService
    {
        private int _nextId = 1;

        public List<AttachmentUploadRequest> Uploads { get; } = new();

        public Task<AttachmentUploadResult> UploadAsync(Stream content, AttachmentUploadRequest request, CancellationToken token = default)
        {
            Uploads.Add(request);
            var attachment = new Attachment
            {
                Id = _nextId++,
                FileName = request.FileName,
                EntityTable = request.EntityType,
                EntityId = request.EntityId
            };
            var link = new AttachmentLink
            {
                Id = attachment.Id,
                EntityType = request.EntityType,
                EntityId = request.EntityId
            };
            var retention = new RetentionPolicy
            {
                PolicyName = request.RetentionPolicyName,
                RetainUntil = request.RetainUntil
            };
            return Task.FromResult(new AttachmentUploadResult(attachment, link, retention));
        }

        public Task<Attachment?> FindByHashAsync(string sha256, CancellationToken token = default)
            => Task.FromResult<Attachment?>(null);

        public Task<Attachment?> FindByHashAndSizeAsync(string sha256, long fileSize, CancellationToken token = default)
            => Task.FromResult<Attachment?>(null);

        public Task<AttachmentStreamResult> StreamContentAsync(int attachmentId, Stream destination, AttachmentReadRequest? request = null, CancellationToken token = default)
            => Task.FromResult(new AttachmentStreamResult(new Attachment { Id = attachmentId }, 0, 0, false, request));

        public Task<IReadOnlyList<AttachmentLinkWithAttachment>> GetLinksForEntityAsync(string entityType, int entityId, CancellationToken token = default)
            => Task.FromResult<IReadOnlyList<AttachmentLinkWithAttachment>>(Array.Empty<AttachmentLinkWithAttachment>());

        public Task RemoveLinkAsync(int linkId, CancellationToken token = default)
            => Task.CompletedTask;

        public Task RemoveLinkAsync(string entityType, int entityId, int attachmentId, CancellationToken token = default)
            => Task.CompletedTask;
    }
}

            return Task.CompletedTask;
        }

        public void Validate(Machine machine)
        {
            if (string.IsNullOrWhiteSpace(machine.Name))
                throw new InvalidOperationException("Name is required.");
            if (string.IsNullOrWhiteSpace(machine.Code))
                throw new InvalidOperationException("Code is required.");
            if (string.IsNullOrWhiteSpace(machine.Manufacturer))
                throw new InvalidOperationException("Manufacturer is required.");
            if (string.IsNullOrWhiteSpace(machine.Location))
                throw new InvalidOperationException("Location is required.");
            if (string.IsNullOrWhiteSpace(machine.UrsDoc))
                throw new InvalidOperationException("URS document is required.");
        }

        public string NormalizeStatus(string? status)
            => string.IsNullOrWhiteSpace(status) ? "active" : status.Trim().ToLowerInvariant();

        private static Machine Clone(Machine source)
        {
            return new Machine
            {
                Id = source.Id,
                Code = source.Code,
                Name = source.Name,
                Description = source.Description,
                Model = source.Model,
                Manufacturer = source.Manufacturer,
                Location = source.Location,
                Status = source.Status,
                UrsDoc = source.UrsDoc,
                InstallDate = source.InstallDate,
                ProcurementDate = source.ProcurementDate,
                WarrantyUntil = source.WarrantyUntil,
                IsCritical = source.IsCritical,
                SerialNumber = source.SerialNumber,
                LifecyclePhase = source.LifecyclePhase,
                Note = source.Note
            };
        }

        private static void Copy(Machine source, Machine destination)
        {
            destination.Code = source.Code;
            destination.Name = source.Name;
            destination.Description = source.Description;
            destination.Model = source.Model;
            destination.Manufacturer = source.Manufacturer;
            destination.Location = source.Location;
            destination.Status = source.Status;
            destination.UrsDoc = source.UrsDoc;
            destination.InstallDate = source.InstallDate;
            destination.ProcurementDate = source.ProcurementDate;
            destination.WarrantyUntil = source.WarrantyUntil;
            destination.IsCritical = source.IsCritical;
            destination.SerialNumber = source.SerialNumber;
            destination.LifecyclePhase = source.LifecyclePhase;
            destination.Note = source.Note;
        }
    }

    public sealed class FakeIncidentCrudService : IIncidentCrudService
    {
        private readonly List<Incident> _store = new();

        public List<Incident> Saved => _store;

        public Task<Incident?> TryGetByIdAsync(int id)
            => Task.FromResult(_store.FirstOrDefault(i => i.Id == id));

        public Task<int> CreateAsync(Incident incident, IncidentCrudContext context)
        {
            if (incident.Id == 0)
            {
                incident.Id = _store.Count == 0 ? 1 : _store.Max(i => i.Id) + 1;
            }

            _store.Add(Clone(incident));
            return Task.FromResult(incident.Id);
        }

        public Task UpdateAsync(Incident incident, IncidentCrudContext context)
        {
            var existing = _store.FirstOrDefault(i => i.Id == incident.Id);
            if (existing is null)
            {
                _store.Add(Clone(incident));
            }
            else
            {
                Copy(incident, existing);
            }

            return Task.CompletedTask;
        }

        public void Validate(Incident incident)
        {
            if (string.IsNullOrWhiteSpace(incident.Title))
                throw new InvalidOperationException("Incident title is required.");
            if (string.IsNullOrWhiteSpace(incident.Description))
                throw new InvalidOperationException("Incident description is required.");
        }

        public string NormalizeStatus(string? status)
            => string.IsNullOrWhiteSpace(status) ? "REPORTED" : status.Trim().ToUpperInvariant();

        private static Incident Clone(Incident source)
            => new()
            {
                Id = source.Id,
                Title = source.Title,
                Description = source.Description,
                Type = source.Type,
                Priority = source.Priority,
                DetectedAt = source.DetectedAt,
                ReportedAt = source.ReportedAt,
                ReportedById = source.ReportedById,
                AssignedToId = source.AssignedToId,
                WorkOrderId = source.WorkOrderId,
                CapaCaseId = source.CapaCaseId,
                Status = source.Status,
                RootCause = source.RootCause,
                ClosedAt = source.ClosedAt,
                ClosedById = source.ClosedById,
                AssignedInvestigator = source.AssignedInvestigator,
                Classification = source.Classification,
                LinkedDeviationId = source.LinkedDeviationId,
                LinkedCapaId = source.LinkedCapaId,
                ClosureComment = source.ClosureComment,
                SourceIp = source.SourceIp,
                Notes = source.Notes,
                IsCritical = source.IsCritical,
                RiskLevel = source.RiskLevel,
                AnomalyScore = source.AnomalyScore
            };

        private static void Copy(Incident source, Incident destination)
        {
            destination.Title = source.Title;
            destination.Description = source.Description;
            destination.Type = source.Type;
            destination.Priority = source.Priority;
            destination.DetectedAt = source.DetectedAt;
            destination.ReportedAt = source.ReportedAt;
            destination.ReportedById = source.ReportedById;
            destination.AssignedToId = source.AssignedToId;
            destination.WorkOrderId = source.WorkOrderId;
            destination.CapaCaseId = source.CapaCaseId;
            destination.Status = source.Status;
            destination.RootCause = source.RootCause;
            destination.ClosedAt = source.ClosedAt;
            destination.ClosedById = source.ClosedById;
            destination.AssignedInvestigator = source.AssignedInvestigator;
            destination.Classification = source.Classification;
            destination.LinkedDeviationId = source.LinkedDeviationId;
            destination.LinkedCapaId = source.LinkedCapaId;
            destination.ClosureComment = source.ClosureComment;
            destination.SourceIp = source.SourceIp;
            destination.Notes = source.Notes;
            destination.IsCritical = source.IsCritical;
            destination.RiskLevel = source.RiskLevel;
            destination.AnomalyScore = source.AnomalyScore;
        }
    }

    public sealed class FakeComponentCrudService : IComponentCrudService
    {
        private readonly List<Component> _store = new();

        public List<Component> Saved => _store;

        public Task<IReadOnlyList<Component>> GetAllAsync()
            => Task.FromResult<IReadOnlyList<Component>>(_store.ToList());

        public Task<Component?> TryGetByIdAsync(int id)
            => Task.FromResult<Component?>(_store.FirstOrDefault(c => c.Id == id));

        public Task<int> CreateAsync(Component component, ComponentCrudContext context)
        {
            if (component.Id == 0)
            {
                component.Id = _store.Count == 0 ? 1 : _store.Max(c => c.Id) + 1;
            }

            _store.Add(Clone(component));
            return Task.FromResult(component.Id);
        }

        public Task UpdateAsync(Component component, ComponentCrudContext context)
        {
            var existing = _store.FirstOrDefault(c => c.Id == component.Id);
            if (existing is null)
            {
                _store.Add(Clone(component));
            }
            else
            {
                Copy(component, existing);
            }

            return Task.CompletedTask;
        }

        public void Validate(Component component)
        {
            if (string.IsNullOrWhiteSpace(component.Name))
                throw new InvalidOperationException("Component name is required.");
            if (string.IsNullOrWhiteSpace(component.Code))
                throw new InvalidOperationException("Component code is required.");
            if (component.MachineId <= 0)
                throw new InvalidOperationException("Component must be linked to a machine.");
            if (string.IsNullOrWhiteSpace(component.SopDoc))
                throw new InvalidOperationException("SOP document is required.");
        }

        public string NormalizeStatus(string? status)
            => string.IsNullOrWhiteSpace(status) ? "active" : status.Trim().ToLowerInvariant();

        private static Component Clone(Component source)
        {
            return new Component
            {
                Id = source.Id,
                MachineId = source.MachineId,
                MachineName = source.MachineName,
                Code = source.Code,
                Name = source.Name,
                Type = source.Type,
                SopDoc = source.SopDoc,
                Status = source.Status,
                InstallDate = source.InstallDate,
                SerialNumber = source.SerialNumber,
                Supplier = source.Supplier,
                WarrantyUntil = source.WarrantyUntil,
                Comments = source.Comments,
                LifecycleState = source.LifecycleState
            };
        }

        private static void Copy(Component source, Component destination)
        {
            destination.MachineId = source.MachineId;
            destination.MachineName = source.MachineName;
            destination.Code = source.Code;
            destination.Name = source.Name;
            destination.Type = source.Type;
            destination.SopDoc = source.SopDoc;
            destination.Status = source.Status;
            destination.InstallDate = source.InstallDate;
            destination.SerialNumber = source.SerialNumber;
            destination.Supplier = source.Supplier;
            destination.WarrantyUntil = source.WarrantyUntil;
            destination.Comments = source.Comments;
            destination.LifecycleState = source.LifecycleState;
        }
    }

    public sealed class FakeCalibrationCrudService : ICalibrationCrudService
    {
        private readonly List<Calibration> _store = new();

        public List<Calibration> Saved => _store;

        public Task<IReadOnlyList<Calibration>> GetAllAsync()
            => Task.FromResult<IReadOnlyList<Calibration>>(_store.ToList());

        public Task<Calibration?> TryGetByIdAsync(int id)
            => Task.FromResult<Calibration?>(_store.FirstOrDefault(c => c.Id == id));

        public Task<int> CreateAsync(Calibration calibration, CalibrationCrudContext context)
        {
            if (calibration.Id == 0)
            {
                calibration.Id = _store.Count == 0 ? 1 : _store.Max(c => c.Id) + 1;
            }

            _store.Add(Clone(calibration));
            return Task.FromResult(calibration.Id);
        }

        public Task UpdateAsync(Calibration calibration, CalibrationCrudContext context)
        {
            var existing = _store.FirstOrDefault(c => c.Id == calibration.Id);
            if (existing is null)
            {
                _store.Add(Clone(calibration));
            }
            else
            {
                Copy(calibration, existing);
            }

            return Task.CompletedTask;
        }

        public void Validate(Calibration calibration)
        {
            if (calibration.ComponentId <= 0)
                throw new InvalidOperationException("Calibration must be linked to a component.");
            if (!calibration.SupplierId.HasValue || calibration.SupplierId.Value <= 0)
                throw new InvalidOperationException("Supplier is required.");
            if (calibration.CalibrationDate == default)
                throw new InvalidOperationException("Calibration date is required.");
            if (calibration.NextDue == default)
                throw new InvalidOperationException("Next due date is required.");
            if (calibration.NextDue < calibration.CalibrationDate)
                throw new InvalidOperationException("Next due date must be after the calibration date.");
            if (string.IsNullOrWhiteSpace(calibration.Result))
                throw new InvalidOperationException("Calibration result is required.");
        }

    public class Incident
    {
        public int Id { get; set; }
        public string Title { get; set; } = string.Empty;
        public string Description { get; set; } = string.Empty;
        public string? Type { get; set; }
        public string? Priority { get; set; }
        public DateTime DetectedAt { get; set; } = DateTime.UtcNow;
        public DateTime? ReportedAt { get; set; }
        public int? ReportedById { get; set; }
        public int? AssignedToId { get; set; }
        public int? WorkOrderId { get; set; }
        public int? CapaCaseId { get; set; }
        public string Status { get; set; } = "REPORTED";
        public string? RootCause { get; set; }
        public DateTime? ClosedAt { get; set; }
        public int? ClosedById { get; set; }
        public string? AssignedInvestigator { get; set; }
        public string? Classification { get; set; }
        public int? LinkedDeviationId { get; set; }
        public int? LinkedCapaId { get; set; }
        public string? ClosureComment { get; set; }
        public string? SourceIp { get; set; }
        public string? Notes { get; set; }
        public bool IsCritical { get; set; }
        public int RiskLevel { get; set; }
        public double? AnomalyScore { get; set; }
    }

    public class CapaCase
    {
        public int Id { get; set; }
        public string Title { get; set; } = string.Empty;
        public string Status { get; set; } = string.Empty;
        public string Priority { get; set; } = string.Empty;
        public DateTime DateOpen { get; set; } = DateTime.UtcNow;
    }

    public class Incident
    {
        public int Id { get; set; }
        public string Title { get; set; } = string.Empty;
        public string Description { get; set; } = string.Empty;
        public string? Type { get; set; }
        public string? Priority { get; set; }
        public DateTime DetectedAt { get; set; } = DateTime.UtcNow;
        public DateTime? ReportedAt { get; set; }
        public int? ReportedById { get; set; }
        public int? AssignedToId { get; set; }
        public int? WorkOrderId { get; set; }
        public int? CapaCaseId { get; set; }
        public string Status { get; set; } = "REPORTED";
        public string? RootCause { get; set; }
        public DateTime? ClosedAt { get; set; }
        public int? ClosedById { get; set; }
        public string? AssignedInvestigator { get; set; }
        public string? Classification { get; set; }
        public int? LinkedDeviationId { get; set; }
        public int? LinkedCapaId { get; set; }
        public string? ClosureComment { get; set; }
        public string? SourceIp { get; set; }
        public string? Notes { get; set; }
        public bool IsCritical { get; set; }
        public int RiskLevel { get; set; }
        public double? AnomalyScore { get; set; }
    }

    public class ChangeControl
    {
        public int Id { get; set; }
        public string? Code { get; set; }
        public string? Title { get; set; }
        public string? Description { get; set; }
        public string? StatusRaw { get; set; }
        public int? RequestedById { get; set; }
        public DateTime? DateRequested { get; set; }
        public int? AssignedToId { get; set; }
        public DateTime? DateAssigned { get; set; }
        public int? LastModifiedById { get; set; }
        public DateTime? LastModified { get; set; }
        public DateTime? CreatedAt { get; set; }
        public DateTime? UpdatedAt { get; set; }
    }

    public class CapaCase
    {
        public int Id { get; set; }
        public string Title { get; set; } = string.Empty;
        public string Status { get; set; } = string.Empty;
        public string Priority { get; set; } = string.Empty;
        public DateTime DateOpen { get; set; } = DateTime.UtcNow;
    }

    public class User
    {
        public int Id { get; set; }
        public string? FullName { get; set; }
        public string? Username { get; set; }
    }

    public class Supplier
    {
        public int Id { get; set; }
        public string Name { get; set; } = string.Empty;
    }

    public class Part
    {
        public int Id { get; set; }
        public string Code { get; set; } = string.Empty;
        public string Name { get; set; } = string.Empty;
        public string? Description { get; set; }
        public string? Category { get; set; }
        public string? Status { get; set; }
        public int? Stock { get; set; }
        public int? MinStockAlert { get; set; }
        public string? Location { get; set; }
        public int? DefaultSupplierId { get; set; }
        public string DefaultSupplierName { get; set; } = string.Empty;
        public string? Sku { get; set; }
        public decimal? Price { get; set; }
    }

    public class Machine

    {
        public int Id { get; set; }
        public string Code { get; set; } = string.Empty;
        public string Name { get; set; } = string.Empty;
        public string? Description { get; set; }
        public string? Model { get; set; }
        public string? Manufacturer { get; set; }
        public string? Location { get; set; }
        public string? Status { get; set; }
        public string? UrsDoc { get; set; }
        public DateTime? InstallDate { get; set; }
        public DateTime? ProcurementDate { get; set; }
        public DateTime? WarrantyUntil { get; set; }
        public bool IsCritical { get; set; }
        public string? SerialNumber { get; set; }
        public string? LifecyclePhase { get; set; }
        public string? Note { get; set; }
    }

    public class Attachment
    {
        public int Id { get; set; }
        public string FileName { get; set; } = string.Empty;
        public string? EntityTable { get; set; }
        public int? EntityId { get; set; }
        public string? FileType { get; set; }
        public string? Status { get; set; }
        public string? Description { get; set; }
        public DateTime CreatedAt { get; set; } = DateTime.UtcNow;
    }

    public class AttachmentLink
    {
        public int Id { get; set; }
        public string? EntityType { get; set; }
        public int EntityId { get; set; }
    }

    public class RetentionPolicy
    {
        public string? PolicyName { get; set; }
        public DateTime? RetainUntil { get; set; }
    }

    public class Calibration
    {
        public int Id { get; set; }
        public int ComponentId { get; set; }
        public int? SupplierId { get; set; }
        public DateTime CalibrationDate { get; set; }
        public DateTime NextDue { get; set; }
        public string CertDoc { get; set; } = string.Empty;
        public string Result { get; set; } = string.Empty;
        public string Comment { get; set; } = string.Empty;
        public string Status { get; set; } = string.Empty;
    }

    public class Warehouse
    {
        public int Id { get; set; }
        public string Name { get; set; } = string.Empty;
        public string Location { get; set; } = string.Empty;
        public string Status { get; set; } = string.Empty;
        public string LegacyResponsibleName { get; set; } = string.Empty;
        public string Note { get; set; } = string.Empty;
        public string QrCode { get; set; } = string.Empty;
        public string ClimateMode { get; set; } = string.Empty;
        public bool IsQualified { get; set; } = true;
        public DateTime? LastQualified { get; set; }
        public string DigitalSignature { get; set; } = string.Empty;
    }
}

        public Task<Incident?> TryGetByIdAsync(int id)
            => Task.FromResult(_store.FirstOrDefault(i => i.Id == id));

    public class DatabaseService
    {
        public List<Asset> Assets { get; } = new();
        public List<Component> Components { get; } = new();
        public List<WorkOrder> WorkOrders { get; } = new();
        public List<Calibration> Calibrations { get; } = new();
        public List<Supplier> Suppliers { get; } = new();
        public List<Part> Parts { get; } = new();
        public List<Warehouse> Warehouses { get; } = new();
        public List<Incident> Incidents { get; } = new();
        public List<CapaCase> CapaCases { get; } = new();

            _store.Add(Clone(incident));
            return Task.FromResult(incident.Id);
        }

        public Task<List<Component>> GetAllComponentsAsync()
            => Task.FromResult(Components);

        public Task<List<WorkOrder>> GetAllWorkOrdersFullAsync()
            => Task.FromResult(WorkOrders);

        public Task<List<Calibration>> GetAllCalibrationsAsync()
            => Task.FromResult(Calibrations);

        public Task<List<Incident>> GetAllIncidentsAsync()
            => Task.FromResult(Incidents);

        public Task<List<CapaCase>> GetAllCapaCasesAsync()
            => Task.FromResult(CapaCases);

        public Task<List<Supplier>> GetAllSuppliersAsync()
            => Task.FromResult(Suppliers);

        public Task<List<Warehouse>> GetWarehousesAsync()
            => Task.FromResult(Warehouses);
    }

    public sealed class TestFilePicker : IFilePicker
    {
        public IReadOnlyList<PickedFile> Files { get; set; } = Array.Empty<PickedFile>();

        public Task<IReadOnlyList<PickedFile>> PickFilesAsync(FilePickerRequest request, CancellationToken cancellationToken = default)
            => Task.FromResult(Files);
    }
}

namespace YasGMP.Services.Interfaces
{
    using System;
    using System.Collections.Generic;
    using System.IO;
    using System.Threading;
    using System.Threading.Tasks;
    using YasGMP.Models;

    public interface IAuthContext
    {
        User? CurrentUser { get; }
        string CurrentSessionId { get; }
        string CurrentDeviceInfo { get; }
        string CurrentIpAddress { get; }
    }

    public sealed class TestAuthContext : IAuthContext
    {
        public User? CurrentUser { get; set; }
        public string CurrentSessionId { get; set; } = Guid.NewGuid().ToString("N");
        public string CurrentDeviceInfo { get; set; } = "TestRig";
        public string CurrentIpAddress { get; set; } = "127.0.0.1";
    }

    public sealed class TestAttachmentService : IAttachmentService
    {
        private int _nextId = 1;

        public List<AttachmentUploadRequest> Uploads { get; } = new();

        public Task<AttachmentUploadResult> UploadAsync(Stream content, AttachmentUploadRequest request, CancellationToken token = default)
        {
            Uploads.Add(request);
            var attachment = new Attachment
            {
                Id = _nextId++,
                FileName = request.FileName,
                EntityTable = request.EntityType,
                EntityId = request.EntityId
            };
            var link = new AttachmentLink
            {
                Id = attachment.Id,
                EntityType = request.EntityType,
                EntityId = request.EntityId
            };
            var retention = new RetentionPolicy
            {
                PolicyName = request.RetentionPolicyName,
                RetainUntil = request.RetainUntil
            };
            return Task.FromResult(new AttachmentUploadResult(attachment, link, retention));
        }

        public Task<Attachment?> FindByHashAsync(string sha256, CancellationToken token = default)
            => Task.FromResult<Attachment?>(null);

        public Task<Attachment?> FindByHashAndSizeAsync(string sha256, long fileSize, CancellationToken token = default)
            => Task.FromResult<Attachment?>(null);

        public Task<AttachmentStreamResult> StreamContentAsync(int attachmentId, Stream destination, AttachmentReadRequest? request = null, CancellationToken token = default)
            => Task.FromResult(new AttachmentStreamResult(new Attachment { Id = attachmentId }, 0, 0, false, request));

        public Task<IReadOnlyList<AttachmentLinkWithAttachment>> GetLinksForEntityAsync(string entityType, int entityId, CancellationToken token = default)
            => Task.FromResult<IReadOnlyList<AttachmentLinkWithAttachment>>(Array.Empty<AttachmentLinkWithAttachment>());

        public Task RemoveLinkAsync(int linkId, CancellationToken token = default)
            => Task.CompletedTask;

        public Task RemoveLinkAsync(string entityType, int entityId, int attachmentId, CancellationToken token = default)
            => Task.CompletedTask;
    }
}

        public void Validate(Incident incident)
        {
            if (string.IsNullOrWhiteSpace(incident.Title))
                throw new InvalidOperationException("Incident title is required.");
            if (string.IsNullOrWhiteSpace(incident.Description))
                throw new InvalidOperationException("Incident description is required.");
        }

        public string NormalizeStatus(string? status)
            => string.IsNullOrWhiteSpace(status) ? "REPORTED" : status.Trim().ToUpperInvariant();

        private static Incident Clone(Incident source)
            => new()
            {
                Id = source.Id,
                Title = source.Title,
                Description = source.Description,
                Type = source.Type,
                Priority = source.Priority,
                DetectedAt = source.DetectedAt,
                ReportedAt = source.ReportedAt,
                ReportedById = source.ReportedById,
                AssignedToId = source.AssignedToId,
                WorkOrderId = source.WorkOrderId,
                CapaCaseId = source.CapaCaseId,
                Status = source.Status,
                RootCause = source.RootCause,
                ClosedAt = source.ClosedAt,
                ClosedById = source.ClosedById,
                AssignedInvestigator = source.AssignedInvestigator,
                Classification = source.Classification,
                LinkedDeviationId = source.LinkedDeviationId,
                LinkedCapaId = source.LinkedCapaId,
                ClosureComment = source.ClosureComment,
                SourceIp = source.SourceIp,
                Notes = source.Notes,
                IsCritical = source.IsCritical,
                RiskLevel = source.RiskLevel,
                AnomalyScore = source.AnomalyScore
            };

        private static void Copy(Incident source, Incident destination)
        {
            destination.Title = source.Title;
            destination.Description = source.Description;
            destination.Type = source.Type;
            destination.Priority = source.Priority;
            destination.DetectedAt = source.DetectedAt;
            destination.ReportedAt = source.ReportedAt;
            destination.ReportedById = source.ReportedById;
            destination.AssignedToId = source.AssignedToId;
            destination.WorkOrderId = source.WorkOrderId;
            destination.CapaCaseId = source.CapaCaseId;
            destination.Status = source.Status;
            destination.RootCause = source.RootCause;
            destination.ClosedAt = source.ClosedAt;
            destination.ClosedById = source.ClosedById;
            destination.AssignedInvestigator = source.AssignedInvestigator;
            destination.Classification = source.Classification;
            destination.LinkedDeviationId = source.LinkedDeviationId;
            destination.LinkedCapaId = source.LinkedCapaId;
            destination.ClosureComment = source.ClosureComment;
            destination.SourceIp = source.SourceIp;
            destination.Notes = source.Notes;
            destination.IsCritical = source.IsCritical;
            destination.RiskLevel = source.RiskLevel;
            destination.AnomalyScore = source.AnomalyScore;
        }
    }

    public sealed class FakeCapaCrudService : ICapaCrudService
    {
        private readonly List<CapaCase> _store = new();

        public List<CapaCase> Saved => _store;

        public Task<IReadOnlyList<CapaCase>> GetAllAsync()
            => Task.FromResult<IReadOnlyList<CapaCase>>(_store.ToList());

        public Task<CapaCase?> TryGetByIdAsync(int id)
            => Task.FromResult<CapaCase?>(_store.FirstOrDefault(c => c.Id == id));

        public Task<int> CreateAsync(CapaCase capa, CapaCrudContext context)
        {
            if (capa.Id == 0)
            {
                capa.Id = _store.Count == 0 ? 1 : _store.Max(c => c.Id) + 1;
            }

            _store.Add(Clone(capa));
            return Task.FromResult(capa.Id);
        }

        public Task UpdateAsync(CapaCase capa, CapaCrudContext context)
        {
            var existing = _store.FirstOrDefault(c => c.Id == capa.Id);
            if (existing is null)
            {
                _store.Add(Clone(capa));
            }
            else
            {
                Copy(capa, existing);
            }

            return Task.CompletedTask;
        }

        public void Validate(CapaCase capa)
        {
            if (string.IsNullOrWhiteSpace(capa.Title))
                throw new InvalidOperationException("CAPA title is required.");
            if (string.IsNullOrWhiteSpace(capa.Description))
                throw new InvalidOperationException("CAPA description is required.");
            if (capa.ComponentId <= 0)
                throw new InvalidOperationException("CAPA must reference a component.");
        }

        public string NormalizeStatus(string? status)
            => string.IsNullOrWhiteSpace(status) ? "OPEN" : status.Trim().ToUpperInvariant();

        public string NormalizePriority(string? priority)
            => string.IsNullOrWhiteSpace(priority) ? "Medium" : priority.Trim();

        public void Seed(CapaCase capa)
        {
            if (capa.Id == 0)
            {
                capa.Id = _store.Count == 0 ? 1 : _store.Max(c => c.Id) + 1;
            }

            _store.Add(Clone(capa));
        }

        private static CapaCase Clone(CapaCase source)
        {
            return new CapaCase
            {
                Id = source.Id,
                Title = source.Title,
                Description = source.Description,
                ComponentId = source.ComponentId,
                Priority = source.Priority,
                Status = source.Status,
                RootCause = source.RootCause,
                CorrectiveAction = source.CorrectiveAction,
                PreventiveAction = source.PreventiveAction,
                Reason = source.Reason,
                Actions = source.Actions,
                Notes = source.Notes,
                Comments = source.Comments,
                DateOpen = source.DateOpen,
                DateClose = source.DateClose,
                AssignedToId = source.AssignedToId,
                DigitalSignature = source.DigitalSignature
            };
        }

        private static void Copy(CapaCase source, CapaCase destination)
        {
            destination.Title = source.Title;
            destination.Description = source.Description;
            destination.ComponentId = source.ComponentId;
            destination.Priority = source.Priority;
            destination.Status = source.Status;
            destination.RootCause = source.RootCause;
            destination.CorrectiveAction = source.CorrectiveAction;
            destination.PreventiveAction = source.PreventiveAction;
            destination.Reason = source.Reason;
            destination.Actions = source.Actions;
            destination.Notes = source.Notes;
            destination.Comments = source.Comments;
            destination.DateOpen = source.DateOpen;
            destination.DateClose = source.DateClose;
            destination.AssignedToId = source.AssignedToId;
            destination.DigitalSignature = source.DigitalSignature;
        }
    }

    public sealed class FakeComponentCrudService : IComponentCrudService
    {
        private readonly List<Component> _store = new();

        public List<Component> Saved => _store;

        public Task<IReadOnlyList<Component>> GetAllAsync()
            => Task.FromResult<IReadOnlyList<Component>>(_store.ToList());

        public Task<Component?> TryGetByIdAsync(int id)
            => Task.FromResult<Component?>(_store.FirstOrDefault(c => c.Id == id));

        public Task<int> CreateAsync(Component component, ComponentCrudContext context)
        {
            if (component.Id == 0)
            {
                component.Id = _store.Count == 0 ? 1 : _store.Max(c => c.Id) + 1;
            }

            _store.Add(Clone(component));
            return Task.FromResult(component.Id);
        }

        public Task UpdateAsync(Component component, ComponentCrudContext context)
        {
            var existing = _store.FirstOrDefault(c => c.Id == component.Id);
            if (existing is null)
            {
                _store.Add(Clone(component));
            }
            else
            {
                Copy(component, existing);
            }

            return Task.CompletedTask;
        }

        public void Validate(Component component)
        {
            if (string.IsNullOrWhiteSpace(component.Name))
                throw new InvalidOperationException("Component name is required.");
            if (string.IsNullOrWhiteSpace(component.Code))
                throw new InvalidOperationException("Component code is required.");
            if (component.MachineId <= 0)
                throw new InvalidOperationException("Component must be linked to a machine.");
            if (string.IsNullOrWhiteSpace(component.SopDoc))
                throw new InvalidOperationException("SOP document is required.");
        }

        public string NormalizeStatus(string? status)
            => string.IsNullOrWhiteSpace(status) ? "active" : status.Trim().ToLowerInvariant();

        private static Component Clone(Component source)
        {
            return new Component
            {
                Id = source.Id,
                MachineId = source.MachineId,
                MachineName = source.MachineName,
                Code = source.Code,
                Name = source.Name,
                Type = source.Type,
                SopDoc = source.SopDoc,
                Status = source.Status,
                InstallDate = source.InstallDate,
                SerialNumber = source.SerialNumber,
                Supplier = source.Supplier,
                WarrantyUntil = source.WarrantyUntil,
                Comments = source.Comments,
                LifecycleState = source.LifecycleState
            };
        }

        private static void Copy(Component source, Component destination)
        {
            destination.MachineId = source.MachineId;
            destination.MachineName = source.MachineName;
            destination.Code = source.Code;
            destination.Name = source.Name;
            destination.Type = source.Type;
            destination.SopDoc = source.SopDoc;
            destination.Status = source.Status;
            destination.InstallDate = source.InstallDate;
            destination.SerialNumber = source.SerialNumber;
            destination.Supplier = source.Supplier;
            destination.WarrantyUntil = source.WarrantyUntil;
            destination.Comments = source.Comments;
            destination.LifecycleState = source.LifecycleState;
        }
    }

    public sealed class FakeCalibrationCrudService : ICalibrationCrudService
    {
        private readonly List<Calibration> _store = new();

        public List<Calibration> Saved => _store;

        public Task<IReadOnlyList<Calibration>> GetAllAsync()
            => Task.FromResult<IReadOnlyList<Calibration>>(_store.ToList());

        public Task<Calibration?> TryGetByIdAsync(int id)
            => Task.FromResult<Calibration?>(_store.FirstOrDefault(c => c.Id == id));

        public Task<int> CreateAsync(Calibration calibration, CalibrationCrudContext context)
        {
            if (calibration.Id == 0)
            {
                calibration.Id = _store.Count == 0 ? 1 : _store.Max(c => c.Id) + 1;
            }

            _store.Add(Clone(calibration));
            return Task.FromResult(calibration.Id);
        }

        public Task UpdateAsync(Calibration calibration, CalibrationCrudContext context)
        {
            var existing = _store.FirstOrDefault(c => c.Id == calibration.Id);
            if (existing is null)
            {
                _store.Add(Clone(calibration));
            }
            else
            {
                Copy(calibration, existing);
            }

            return Task.CompletedTask;
        }

        public void Validate(Calibration calibration)
        {
            if (calibration.ComponentId <= 0)
                throw new InvalidOperationException("Calibration must be linked to a component.");
            if (!calibration.SupplierId.HasValue || calibration.SupplierId.Value <= 0)
                throw new InvalidOperationException("Supplier is required.");
            if (calibration.CalibrationDate == default)
                throw new InvalidOperationException("Calibration date is required.");
            if (calibration.NextDue == default)
                throw new InvalidOperationException("Next due date is required.");
            if (calibration.NextDue < calibration.CalibrationDate)
                throw new InvalidOperationException("Next due date must be after the calibration date.");
            if (string.IsNullOrWhiteSpace(calibration.Result))
                throw new InvalidOperationException("Calibration result is required.");
        }

        private static Calibration Clone(Calibration source)
        {
            return new Calibration
            {
                Id = source.Id,
                ComponentId = source.ComponentId,
                SupplierId = source.SupplierId,
                CalibrationDate = source.CalibrationDate,
                NextDue = source.NextDue,
                CertDoc = source.CertDoc,
                Result = source.Result,
                Comment = source.Comment,
                Status = source.Status
            };
        }

        private static void Copy(Calibration source, Calibration destination)
        {
            destination.ComponentId = source.ComponentId;
            destination.SupplierId = source.SupplierId;
            destination.CalibrationDate = source.CalibrationDate;
            destination.NextDue = source.NextDue;
            destination.CertDoc = source.CertDoc;
            destination.Result = source.Result;
            destination.Comment = source.Comment;
            destination.Status = source.Status;
        }
    }

    public sealed class FakeMachineCrudService : IMachineCrudService
    {
        private readonly List<Machine> _store = new();

        public List<Machine> Saved => _store;

        public Task<IReadOnlyList<Machine>> GetAllAsync()
            => Task.FromResult<IReadOnlyList<Machine>>(_store.ToList());

        public Task<Machine?> TryGetByIdAsync(int id)
            => Task.FromResult<Machine?>(_store.FirstOrDefault(m => m.Id == id));

        public Task<int> CreateAsync(Machine machine, MachineCrudContext context)
        {
            if (machine.Id == 0)
            {
                machine.Id = _store.Count == 0 ? 1 : _store.Max(m => m.Id) + 1;
            }
            _store.Add(Clone(machine));
            return Task.FromResult(machine.Id);
        }

        public Task UpdateAsync(Machine machine, MachineCrudContext context)
        {
            var existing = _store.FirstOrDefault(m => m.Id == machine.Id);
            if (existing is null)
            {
                _store.Add(Clone(machine));
            }
            else
            {
                Copy(machine, existing);
            }

            return Task.CompletedTask;
        }

        public void Validate(Machine machine)
        {
            if (string.IsNullOrWhiteSpace(machine.Name))
                throw new InvalidOperationException("Name is required.");
            if (string.IsNullOrWhiteSpace(machine.Code))
                throw new InvalidOperationException("Code is required.");
            if (string.IsNullOrWhiteSpace(machine.Manufacturer))
                throw new InvalidOperationException("Manufacturer is required.");
            if (string.IsNullOrWhiteSpace(machine.Location))
                throw new InvalidOperationException("Location is required.");
            if (string.IsNullOrWhiteSpace(machine.UrsDoc))
                throw new InvalidOperationException("URS document is required.");
        }

        public string NormalizeStatus(string? status)
            => string.IsNullOrWhiteSpace(status) ? "active" : status.Trim().ToLowerInvariant();

        private static Machine Clone(Machine source)
        {
            return new Machine
            {
                Id = source.Id,
                Code = source.Code,
                Name = source.Name,
                Description = source.Description,
                Model = source.Model,
                Manufacturer = source.Manufacturer,
                Location = source.Location,
                Status = source.Status,
                UrsDoc = source.UrsDoc,
                InstallDate = source.InstallDate,
                ProcurementDate = source.ProcurementDate,
                WarrantyUntil = source.WarrantyUntil,
                IsCritical = source.IsCritical,
                SerialNumber = source.SerialNumber,
                LifecyclePhase = source.LifecyclePhase,
                Note = source.Note
            };
        }

        private static void Copy(Machine source, Machine destination)
        {
            destination.Code = source.Code;
            destination.Name = source.Name;
            destination.Description = source.Description;
            destination.Model = source.Model;
            destination.Manufacturer = source.Manufacturer;
            destination.Location = source.Location;
            destination.Status = source.Status;
            destination.UrsDoc = source.UrsDoc;
            destination.InstallDate = source.InstallDate;
            destination.ProcurementDate = source.ProcurementDate;
            destination.WarrantyUntil = source.WarrantyUntil;
            destination.IsCritical = source.IsCritical;
            destination.SerialNumber = source.SerialNumber;
            destination.LifecyclePhase = source.LifecyclePhase;
            destination.Note = source.Note;
        }
    }

    public sealed class FakeIncidentCrudService : IIncidentCrudService
    {
        private readonly List<Incident> _store = new();

        public List<Incident> Saved => _store;

        public Task<Incident?> TryGetByIdAsync(int id)
            => Task.FromResult(_store.FirstOrDefault(i => i.Id == id));

        public Task<int> CreateAsync(Incident incident, IncidentCrudContext context)
        {
            if (incident.Id == 0)
            {
                incident.Id = _store.Count == 0 ? 1 : _store.Max(i => i.Id) + 1;
            }

            _store.Add(Clone(incident));
            return Task.FromResult(incident.Id);
        }

        public Task UpdateAsync(Incident incident, IncidentCrudContext context)
        {
            var existing = _store.FirstOrDefault(i => i.Id == incident.Id);
            if (existing is null)
            {
                _store.Add(Clone(incident));
            }
            else
            {
                Copy(incident, existing);
            }

            return Task.CompletedTask;
        }

        public void Validate(Incident incident)
        {
            if (string.IsNullOrWhiteSpace(incident.Title))
                throw new InvalidOperationException("Incident title is required.");
            if (string.IsNullOrWhiteSpace(incident.Description))
                throw new InvalidOperationException("Incident description is required.");
        }

        public string NormalizeStatus(string? status)
            => string.IsNullOrWhiteSpace(status) ? "REPORTED" : status.Trim().ToUpperInvariant();

        private static Incident Clone(Incident source)
            => new()
            {
                Id = source.Id,
                Title = source.Title,
                Description = source.Description,
                Type = source.Type,
                Priority = source.Priority,
                DetectedAt = source.DetectedAt,
                ReportedAt = source.ReportedAt,
                ReportedById = source.ReportedById,
                AssignedToId = source.AssignedToId,
                WorkOrderId = source.WorkOrderId,
                CapaCaseId = source.CapaCaseId,
                Status = source.Status,
                RootCause = source.RootCause,
                ClosedAt = source.ClosedAt,
                ClosedById = source.ClosedById,
                AssignedInvestigator = source.AssignedInvestigator,
                Classification = source.Classification,
                LinkedDeviationId = source.LinkedDeviationId,
                LinkedCapaId = source.LinkedCapaId,
                ClosureComment = source.ClosureComment,
                SourceIp = source.SourceIp,
                Notes = source.Notes,
                IsCritical = source.IsCritical,
                RiskLevel = source.RiskLevel,
                AnomalyScore = source.AnomalyScore
            };

        private static void Copy(Incident source, Incident destination)
        {
            destination.Title = source.Title;
            destination.Description = source.Description;
            destination.Type = source.Type;
            destination.Priority = source.Priority;
            destination.DetectedAt = source.DetectedAt;
            destination.ReportedAt = source.ReportedAt;
            destination.ReportedById = source.ReportedById;
            destination.AssignedToId = source.AssignedToId;
            destination.WorkOrderId = source.WorkOrderId;
            destination.CapaCaseId = source.CapaCaseId;
            destination.Status = source.Status;
            destination.RootCause = source.RootCause;
            destination.ClosedAt = source.ClosedAt;
            destination.ClosedById = source.ClosedById;
            destination.AssignedInvestigator = source.AssignedInvestigator;
            destination.Classification = source.Classification;
            destination.LinkedDeviationId = source.LinkedDeviationId;
            destination.LinkedCapaId = source.LinkedCapaId;
            destination.ClosureComment = source.ClosureComment;
            destination.SourceIp = source.SourceIp;
            destination.Notes = source.Notes;
            destination.IsCritical = source.IsCritical;
            destination.RiskLevel = source.RiskLevel;
            destination.AnomalyScore = source.AnomalyScore;
        }
    }

    public sealed class FakeChangeControlCrudService : IChangeControlCrudService
    {
        private readonly List<ChangeControl> _store = new();

        public List<ChangeControl> Saved => _store;

        public Task<IReadOnlyList<ChangeControl>> GetAllAsync()
            => Task.FromResult<IReadOnlyList<ChangeControl>>(_store.Select(Clone).ToList());

        public Task<ChangeControl?> TryGetByIdAsync(int id)
        {
            var match = _store.FirstOrDefault(c => c.Id == id);
            return Task.FromResult(match is null ? null : Clone(match));
        }

        public Task<int> CreateAsync(ChangeControl changeControl, ChangeControlCrudContext context)
        {
            if (changeControl.Id == 0)
            {
                changeControl.Id = _store.Count == 0 ? 1 : _store.Max(c => c.Id) + 1;
            }

            _store.Add(Clone(changeControl));
            return Task.FromResult(changeControl.Id);
        }

        public Task UpdateAsync(ChangeControl changeControl, ChangeControlCrudContext context)
        {
            var existing = _store.FirstOrDefault(c => c.Id == changeControl.Id);
            if (existing is null)
            {
                _store.Add(Clone(changeControl));
            }
            else
            {
                Copy(changeControl, existing);
            }

    public class Incident
    {
        public int Id { get; set; }
        public string Title { get; set; } = string.Empty;
        public string Description { get; set; } = string.Empty;
        public string? Type { get; set; }
        public string? Priority { get; set; }
        public DateTime DetectedAt { get; set; } = DateTime.UtcNow;
        public DateTime? ReportedAt { get; set; }
        public int? ReportedById { get; set; }
        public int? AssignedToId { get; set; }
        public int? WorkOrderId { get; set; }
        public int? CapaCaseId { get; set; }
        public string Status { get; set; } = "REPORTED";
        public string? RootCause { get; set; }
        public DateTime? ClosedAt { get; set; }
        public int? ClosedById { get; set; }
        public string? AssignedInvestigator { get; set; }
        public string? Classification { get; set; }
        public int? LinkedDeviationId { get; set; }
        public int? LinkedCapaId { get; set; }
        public string? ClosureComment { get; set; }
        public string? SourceIp { get; set; }
        public string? Notes { get; set; }
        public bool IsCritical { get; set; }
        public int RiskLevel { get; set; }
        public double? AnomalyScore { get; set; }
    }

    public class ChangeControl
    {
        public int Id { get; set; }
        public string? Code { get; set; }
        public string? Title { get; set; }
        public string? Description { get; set; }
        public string? StatusRaw { get; set; }
        public int? RequestedById { get; set; }
        public DateTime? DateRequested { get; set; }
        public int? AssignedToId { get; set; }
        public DateTime? DateAssigned { get; set; }
        public int? LastModifiedById { get; set; }
        public DateTime? LastModified { get; set; }
        public DateTime? CreatedAt { get; set; }
        public DateTime? UpdatedAt { get; set; }
    }

    public class CapaCase
    {
        public int Id { get; set; }
        public string Title { get; set; } = string.Empty;
        public string Status { get; set; } = string.Empty;
        public string Priority { get; set; } = string.Empty;
        public DateTime DateOpen { get; set; } = DateTime.UtcNow;
    }

    public class User
    {
        public int Id { get; set; }
        public string? FullName { get; set; }
        public string? Username { get; set; }
    }

    public class Supplier
    {
        public int Id { get; set; }
        public string Name { get; set; } = string.Empty;
    }

    public class Part
    {
        public int Id { get; set; }
        public string Code { get; set; } = string.Empty;
        public string Name { get; set; } = string.Empty;
        public string? Description { get; set; }
        public string? Category { get; set; }
        public string? Status { get; set; }
        public int? Stock { get; set; }
        public int? MinStockAlert { get; set; }
        public string? Location { get; set; }
        public int? DefaultSupplierId { get; set; }
        public string DefaultSupplierName { get; set; } = string.Empty;
        public string? Sku { get; set; }
        public decimal? Price { get; set; }
    }

    public class Machine
    {
        public int Id { get; set; }
        public string Code { get; set; } = string.Empty;
        public string Name { get; set; } = string.Empty;
        public string? Description { get; set; }
        public string? Model { get; set; }
        public string? Manufacturer { get; set; }
        public string? Location { get; set; }
        public string? Status { get; set; }
        public string? UrsDoc { get; set; }
        public DateTime? InstallDate { get; set; }
        public DateTime? ProcurementDate { get; set; }
        public DateTime? WarrantyUntil { get; set; }
        public bool IsCritical { get; set; }
        public string? SerialNumber { get; set; }
        public string? LifecyclePhase { get; set; }
        public string? Note { get; set; }
    }

    public class Attachment
    {
        public int Id { get; set; }
        public string FileName { get; set; } = string.Empty;
        public string? EntityTable { get; set; }
        public int? EntityId { get; set; }
        public string? FileType { get; set; }
        public string? Status { get; set; }
        public string? Description { get; set; }
        public DateTime CreatedAt { get; set; } = DateTime.UtcNow;
    }

    public class AttachmentLink
    {
        public int Id { get; set; }
        public string? EntityType { get; set; }
        public int EntityId { get; set; }
    }

    public class RetentionPolicy
    {
        public string? PolicyName { get; set; }
        public DateTime? RetainUntil { get; set; }
    }

    public sealed class FakeCapaCrudService : ICapaCrudService
    {
        public int Id { get; set; }
        public int ComponentId { get; set; }
        public int? SupplierId { get; set; }
        public DateTime CalibrationDate { get; set; }
        public DateTime NextDue { get; set; }
        public string CertDoc { get; set; } = string.Empty;
        public string Result { get; set; } = string.Empty;
        public string Comment { get; set; } = string.Empty;
        public string Status { get; set; } = string.Empty;
    }

    public class Warehouse
    {
        public int Id { get; set; }
        public string Name { get; set; } = string.Empty;
        public string Location { get; set; } = string.Empty;
        public string Status { get; set; } = string.Empty;
        public string LegacyResponsibleName { get; set; } = string.Empty;
        public string Note { get; set; } = string.Empty;
        public string QrCode { get; set; } = string.Empty;
        public string ClimateMode { get; set; } = string.Empty;
        public bool IsQualified { get; set; } = true;
        public DateTime? LastQualified { get; set; }
        public string DigitalSignature { get; set; } = string.Empty;
    }
}

        public List<ScheduledJob> ScheduledJobs { get; } = new();
        public List<Supplier> Suppliers { get; } = new();
        public List<Part> Parts { get; } = new();
        public List<Warehouse> Warehouses { get; } = new();
        public List<Incident> Incidents { get; } = new();
        public List<CapaCase> CapaCases { get; } = new();

        public string NormalizeStatus(string? status)
            => string.IsNullOrWhiteSpace(status) ? "OPEN" : status.Trim().ToUpperInvariant();

        public Task<List<Component>> GetAllComponentsAsync()
            => Task.FromResult(Components);

        public Task<List<WorkOrder>> GetAllWorkOrdersFullAsync()
            => Task.FromResult(WorkOrders);

        public Task<List<Calibration>> GetAllCalibrationsAsync()
            => Task.FromResult(Calibrations);

        public Task<List<ScheduledJob>> GetAllScheduledJobsFullAsync()
            => Task.FromResult(ScheduledJobs);

        public Task<List<Incident>> GetAllIncidentsAsync()
            => Task.FromResult(Incidents);

        public Task<List<CapaCase>> GetAllCapaCasesAsync()
            => Task.FromResult(CapaCases);

        public Task<List<Supplier>> GetAllSuppliersAsync()
            => Task.FromResult(Suppliers);

        public Task<List<Warehouse>> GetWarehousesAsync()
            => Task.FromResult(Warehouses);
    }

    public sealed class TestFilePicker : IFilePicker
    {
        public IReadOnlyList<PickedFile> Files { get; set; } = Array.Empty<PickedFile>();

        public Task<IReadOnlyList<PickedFile>> PickFilesAsync(FilePickerRequest request, CancellationToken cancellationToken = default)
            => Task.FromResult(Files);
    }
}

namespace YasGMP.Services.Interfaces
{
    using System;
    using System.Collections.Generic;
    using System.IO;
    using System.Threading;
    using System.Threading.Tasks;
    using YasGMP.Models;

    public interface IAuthContext
    {
        User? CurrentUser { get; }
        string CurrentSessionId { get; }
        string CurrentDeviceInfo { get; }
        string CurrentIpAddress { get; }
    }

    public sealed class TestAuthContext : IAuthContext
    {
        public User? CurrentUser { get; set; }
        public string CurrentSessionId { get; set; } = Guid.NewGuid().ToString("N");
        public string CurrentDeviceInfo { get; set; } = "TestRig";
        public string CurrentIpAddress { get; set; } = "127.0.0.1";
    }

    public sealed class TestAttachmentService : IAttachmentService
    {
        private int _nextId = 1;

        public List<AttachmentUploadRequest> Uploads { get; } = new();

        public Task<AttachmentUploadResult> UploadAsync(Stream content, AttachmentUploadRequest request, CancellationToken token = default)
        {
            Uploads.Add(request);
            var attachment = new Attachment
            {
                Id = _nextId++,
                FileName = request.FileName,
                EntityTable = request.EntityType,
                EntityId = request.EntityId
            };
            var link = new AttachmentLink
            {
                Id = attachment.Id,
                EntityType = request.EntityType,
                EntityId = request.EntityId
            };
            var retention = new RetentionPolicy
            {
                PolicyName = request.RetentionPolicyName,
                RetainUntil = request.RetainUntil
            };
            return Task.FromResult(new AttachmentUploadResult(attachment, link, retention));
        }

        public Task<Attachment?> FindByHashAsync(string sha256, CancellationToken token = default)
            => Task.FromResult<Attachment?>(null);

        public Task<Attachment?> FindByHashAndSizeAsync(string sha256, long fileSize, CancellationToken token = default)
            => Task.FromResult<Attachment?>(null);

        public Task<AttachmentStreamResult> StreamContentAsync(int attachmentId, Stream destination, AttachmentReadRequest? request = null, CancellationToken token = default)
            => Task.FromResult(new AttachmentStreamResult(new Attachment { Id = attachmentId }, 0, 0, false, request));

        public Task<IReadOnlyList<AttachmentLinkWithAttachment>> GetLinksForEntityAsync(string entityType, int entityId, CancellationToken token = default)
            => Task.FromResult<IReadOnlyList<AttachmentLinkWithAttachment>>(Array.Empty<AttachmentLinkWithAttachment>());

        public Task RemoveLinkAsync(int linkId, CancellationToken token = default)
            => Task.CompletedTask;

        public Task RemoveLinkAsync(string entityType, int entityId, int attachmentId, CancellationToken token = default)
            => Task.CompletedTask;
    }
}

            _store.Add(Clone(capa));
        }

        private static CapaCase Clone(CapaCase source)
        {
            return new CapaCase
            {
                Id = source.Id,
                Title = source.Title,
                Description = source.Description,
                ComponentId = source.ComponentId,
                Priority = source.Priority,
                Status = source.Status,
                RootCause = source.RootCause,
                CorrectiveAction = source.CorrectiveAction,
                PreventiveAction = source.PreventiveAction,
                Reason = source.Reason,
                Actions = source.Actions,
                Notes = source.Notes,
                Comments = source.Comments,
                DateOpen = source.DateOpen,
                DateClose = source.DateClose,
                AssignedToId = source.AssignedToId,
                DigitalSignature = source.DigitalSignature
            };
        }

        private static void Copy(CapaCase source, CapaCase destination)
        {
            destination.Title = source.Title;
            destination.Description = source.Description;
            destination.ComponentId = source.ComponentId;
            destination.Priority = source.Priority;
            destination.Status = source.Status;
            destination.RootCause = source.RootCause;
            destination.CorrectiveAction = source.CorrectiveAction;
            destination.PreventiveAction = source.PreventiveAction;
            destination.Reason = source.Reason;
            destination.Actions = source.Actions;
            destination.Notes = source.Notes;
            destination.Comments = source.Comments;
            destination.DateOpen = source.DateOpen;
            destination.DateClose = source.DateClose;
            destination.AssignedToId = source.AssignedToId;
            destination.DigitalSignature = source.DigitalSignature;
        }
    }

    public sealed class FakeComponentCrudService : IComponentCrudService
    {
        private readonly List<Component> _store = new();

        public List<Component> Saved => _store;


        public Task<IReadOnlyList<Component>> GetAllAsync()
            => Task.FromResult<IReadOnlyList<Component>>(_store.ToList());

        public Task<Component?> TryGetByIdAsync(int id)
            => Task.FromResult<Component?>(_store.FirstOrDefault(c => c.Id == id));

        public Task<int> CreateAsync(Component component, ComponentCrudContext context)
        {
            if (component.Id == 0)
            {
                component.Id = _store.Count == 0 ? 1 : _store.Max(c => c.Id) + 1;
            }

            _store.Add(Clone(component));
            return Task.FromResult(component.Id);
        }

        public Task UpdateAsync(Component component, ComponentCrudContext context)
        {
            var existing = _store.FirstOrDefault(c => c.Id == component.Id);
            if (existing is null)
            {
                _store.Add(Clone(component));
            }
            else
            {
                Copy(component, existing);
            }

            return Task.CompletedTask;
        }

        public void Validate(Component component)
        {
            if (string.IsNullOrWhiteSpace(component.Name))
                throw new InvalidOperationException("Component name is required.");
            if (string.IsNullOrWhiteSpace(component.Code))
                throw new InvalidOperationException("Component code is required.");
            if (component.MachineId <= 0)
                throw new InvalidOperationException("Component must be linked to a machine.");
            if (string.IsNullOrWhiteSpace(component.SopDoc))
                throw new InvalidOperationException("SOP document is required.");
        }

        public string NormalizeStatus(string? status)
            => string.IsNullOrWhiteSpace(status) ? "active" : status.Trim().ToLowerInvariant();

        private static Component Clone(Component source)
        {
            return new Component
            {
                Id = source.Id,
                MachineId = source.MachineId,
                MachineName = source.MachineName,
                Code = source.Code,
                Name = source.Name,
                Type = source.Type,
                SopDoc = source.SopDoc,
                Status = source.Status,
                InstallDate = source.InstallDate,
                SerialNumber = source.SerialNumber,
                Supplier = source.Supplier,
                WarrantyUntil = source.WarrantyUntil,
                Comments = source.Comments,
                LifecycleState = source.LifecycleState
            };
        }

        private static void Copy(Component source, Component destination)
        {
            destination.MachineId = source.MachineId;
            destination.MachineName = source.MachineName;
            destination.Code = source.Code;
            destination.Name = source.Name;
            destination.Type = source.Type;
            destination.SopDoc = source.SopDoc;
            destination.Status = source.Status;
            destination.InstallDate = source.InstallDate;
            destination.SerialNumber = source.SerialNumber;
            destination.Supplier = source.Supplier;
            destination.WarrantyUntil = source.WarrantyUntil;
            destination.Comments = source.Comments;
            destination.LifecycleState = source.LifecycleState;
        }
    }

    public sealed class FakeCalibrationCrudService : ICalibrationCrudService
    {
        private readonly List<Calibration> _store = new();

        public List<Calibration> Saved => _store;

        public Task<IReadOnlyList<Calibration>> GetAllAsync()
            => Task.FromResult<IReadOnlyList<Calibration>>(_store.ToList());

        public Task<Calibration?> TryGetByIdAsync(int id)
            => Task.FromResult<Calibration?>(_store.FirstOrDefault(c => c.Id == id));

        public Task<int> CreateAsync(Calibration calibration, CalibrationCrudContext context)
        {
            if (calibration.Id == 0)
            {
                calibration.Id = _store.Count == 0 ? 1 : _store.Max(c => c.Id) + 1;
            }

            _store.Add(Clone(calibration));
            return Task.FromResult(calibration.Id);
        }

        public Task UpdateAsync(Calibration calibration, CalibrationCrudContext context)
        {
            var existing = _store.FirstOrDefault(c => c.Id == calibration.Id);
            if (existing is null)
            {
                _store.Add(Clone(calibration));
            }
            else
            {
                Copy(calibration, existing);
            }

            return Task.CompletedTask;
        }

        public void Validate(Calibration calibration)
        {
            if (calibration.ComponentId <= 0)
                throw new InvalidOperationException("Calibration must be linked to a component.");
            if (!calibration.SupplierId.HasValue || calibration.SupplierId.Value <= 0)
                throw new InvalidOperationException("Supplier is required.");
            if (calibration.CalibrationDate == default)
                throw new InvalidOperationException("Calibration date is required.");
            if (calibration.NextDue == default)
                throw new InvalidOperationException("Next due date is required.");
            if (calibration.NextDue < calibration.CalibrationDate)
                throw new InvalidOperationException("Next due date must be after the calibration date.");
            if (string.IsNullOrWhiteSpace(calibration.Result))
                throw new InvalidOperationException("Calibration result is required.");
        }

        private static Calibration Clone(Calibration source)
        {
            return new Calibration
            {
                Id = source.Id,
                ComponentId = source.ComponentId,
                SupplierId = source.SupplierId,
                CalibrationDate = source.CalibrationDate,
                NextDue = source.NextDue,
                CertDoc = source.CertDoc,
                Result = source.Result,
                Comment = source.Comment,
                Status = source.Status
            };
        }

        private static void Copy(Calibration source, Calibration destination)
        {
            destination.ComponentId = source.ComponentId;
            destination.SupplierId = source.SupplierId;
            destination.CalibrationDate = source.CalibrationDate;
            destination.NextDue = source.NextDue;
            destination.CertDoc = source.CertDoc;
            destination.Result = source.Result;
            destination.Comment = source.Comment;
            destination.Status = source.Status;
        }
    }

    public sealed class FakeMachineCrudService : IMachineCrudService
    {
        private readonly List<Machine> _store = new();

        public List<Machine> Saved => _store;

        public Task<IReadOnlyList<Machine>> GetAllAsync()
            => Task.FromResult<IReadOnlyList<Machine>>(_store.ToList());

        public Task<Machine?> TryGetByIdAsync(int id)
            => Task.FromResult<Machine?>(_store.FirstOrDefault(m => m.Id == id));

        public Task<int> CreateAsync(Machine machine, MachineCrudContext context)
        {
            if (machine.Id == 0)
            {
                machine.Id = _store.Count == 0 ? 1 : _store.Max(m => m.Id) + 1;
            }
            _store.Add(Clone(machine));
            return Task.FromResult(machine.Id);
        }

        public Task UpdateAsync(Machine machine, MachineCrudContext context)
        {
            var existing = _store.FirstOrDefault(m => m.Id == machine.Id);
            if (existing is null)
            {
                _store.Add(Clone(machine));
            }
            else
            {
                Copy(machine, existing);
            }

            return Task.CompletedTask;
        }

        public void Validate(Machine machine)
        {
            if (string.IsNullOrWhiteSpace(machine.Name))
                throw new InvalidOperationException("Name is required.");
            if (string.IsNullOrWhiteSpace(machine.Code))
                throw new InvalidOperationException("Code is required.");
            if (string.IsNullOrWhiteSpace(machine.Manufacturer))
                throw new InvalidOperationException("Manufacturer is required.");
            if (string.IsNullOrWhiteSpace(machine.Location))
                throw new InvalidOperationException("Location is required.");
            if (string.IsNullOrWhiteSpace(machine.UrsDoc))
                throw new InvalidOperationException("URS document is required.");
        }

        public string NormalizeStatus(string? status)
            => string.IsNullOrWhiteSpace(status) ? "active" : status.Trim().ToLowerInvariant();

        private static Machine Clone(Machine source)
        {
            return new Machine
            {
                Id = source.Id,
                Code = source.Code,
                Name = source.Name,
                Description = source.Description,
                Model = source.Model,
                Manufacturer = source.Manufacturer,
                Location = source.Location,
                Status = source.Status,
                UrsDoc = source.UrsDoc,
                InstallDate = source.InstallDate,
                ProcurementDate = source.ProcurementDate,
                WarrantyUntil = source.WarrantyUntil,
                IsCritical = source.IsCritical,
                SerialNumber = source.SerialNumber,
                LifecyclePhase = source.LifecyclePhase,
                Note = source.Note
            };
        }

        private static void Copy(Machine source, Machine destination)
        {
            destination.Code = source.Code;
            destination.Name = source.Name;
            destination.Description = source.Description;
            destination.Model = source.Model;
            destination.Manufacturer = source.Manufacturer;
            destination.Location = source.Location;
            destination.Status = source.Status;
            destination.UrsDoc = source.UrsDoc;
            destination.InstallDate = source.InstallDate;
            destination.ProcurementDate = source.ProcurementDate;
            destination.WarrantyUntil = source.WarrantyUntil;
            destination.IsCritical = source.IsCritical;
            destination.SerialNumber = source.SerialNumber;
            destination.LifecyclePhase = source.LifecyclePhase;
            destination.Note = source.Note;
        }
    }

    public sealed class FakeIncidentCrudService : IIncidentCrudService
    {
        private readonly List<Incident> _store = new();

        public List<Incident> Saved => _store;

        public Task<Incident?> TryGetByIdAsync(int id)
            => Task.FromResult(_store.FirstOrDefault(i => i.Id == id));

        public Task<int> CreateAsync(Incident incident, IncidentCrudContext context)
        {
            if (incident.Id == 0)
            {
                incident.Id = _store.Count == 0 ? 1 : _store.Max(i => i.Id) + 1;
            }

            _store.Add(Clone(incident));
            return Task.FromResult(incident.Id);
        }

        public Task UpdateAsync(Incident incident, IncidentCrudContext context)

        {
            var existing = _store.FirstOrDefault(i => i.Id == incident.Id);
            if (existing is null)
            {
                _store.Add(Clone(incident));
            }
            else
            {
                Copy(incident, existing);
            }

            return Task.CompletedTask;
        }

        public void Validate(Incident incident)
        {
            if (string.IsNullOrWhiteSpace(incident.Title))
                throw new InvalidOperationException("Incident title is required.");
            if (string.IsNullOrWhiteSpace(incident.Description))
                throw new InvalidOperationException("Incident description is required.");
        }

        public string NormalizeStatus(string? status)
            => string.IsNullOrWhiteSpace(status) ? "REPORTED" : status.Trim().ToUpperInvariant();

        private static Incident Clone(Incident source)
            => new()
            {
                Id = source.Id,
                Title = source.Title,
                Description = source.Description,
                Type = source.Type,
                Priority = source.Priority,
                DetectedAt = source.DetectedAt,
                ReportedAt = source.ReportedAt,
                ReportedById = source.ReportedById,
                AssignedToId = source.AssignedToId,
                WorkOrderId = source.WorkOrderId,
                CapaCaseId = source.CapaCaseId,
                Status = source.Status,
                RootCause = source.RootCause,
                ClosedAt = source.ClosedAt,
                ClosedById = source.ClosedById,
                AssignedInvestigator = source.AssignedInvestigator,
                Classification = source.Classification,
                LinkedDeviationId = source.LinkedDeviationId,
                LinkedCapaId = source.LinkedCapaId,
                ClosureComment = source.ClosureComment,
                SourceIp = source.SourceIp,
                Notes = source.Notes,
                IsCritical = source.IsCritical,
                RiskLevel = source.RiskLevel,
                AnomalyScore = source.AnomalyScore
            };

        private static void Copy(Incident source, Incident destination)
        {
            destination.Title = source.Title;
            destination.Description = source.Description;
            destination.Type = source.Type;
            destination.Priority = source.Priority;
            destination.DetectedAt = source.DetectedAt;
            destination.ReportedAt = source.ReportedAt;
            destination.ReportedById = source.ReportedById;
            destination.AssignedToId = source.AssignedToId;
            destination.WorkOrderId = source.WorkOrderId;
            destination.CapaCaseId = source.CapaCaseId;
            destination.Status = source.Status;
            destination.RootCause = source.RootCause;
            destination.ClosedAt = source.ClosedAt;
            destination.ClosedById = source.ClosedById;
            destination.AssignedInvestigator = source.AssignedInvestigator;
            destination.Classification = source.Classification;
            destination.LinkedDeviationId = source.LinkedDeviationId;
            destination.LinkedCapaId = source.LinkedCapaId;
            destination.ClosureComment = source.ClosureComment;
            destination.SourceIp = source.SourceIp;
            destination.Notes = source.Notes;
            destination.IsCritical = source.IsCritical;
            destination.RiskLevel = source.RiskLevel;
            destination.AnomalyScore = source.AnomalyScore;
        }
    }

    public sealed class FakeChangeControlCrudService : IChangeControlCrudService
    {
        private readonly List<ChangeControl> _store = new();

        public List<ChangeControl> Saved => _store;

        public Task<IReadOnlyList<ChangeControl>> GetAllAsync()
            => Task.FromResult<IReadOnlyList<ChangeControl>>(_store.Select(Clone).ToList());

        public Task<ChangeControl?> TryGetByIdAsync(int id)
        {
            var match = _store.FirstOrDefault(c => c.Id == id);
            return Task.FromResult(match is null ? null : Clone(match));
        }

        public Task<int> CreateAsync(ChangeControl changeControl, ChangeControlCrudContext context)
        {
            if (changeControl.Id == 0)
            {
                changeControl.Id = _store.Count == 0 ? 1 : _store.Max(c => c.Id) + 1;
            }

            _store.Add(Clone(changeControl));
            return Task.FromResult(changeControl.Id);
        }

        public Task UpdateAsync(ChangeControl changeControl, ChangeControlCrudContext context)
        {
            var existing = _store.FirstOrDefault(c => c.Id == changeControl.Id);
            if (existing is null)
            {
                _store.Add(Clone(changeControl));
            }
            else
            {
                Copy(changeControl, existing);
            }

            return Task.CompletedTask;
        }

        public void Validate(ChangeControl changeControl)
        {
            if (string.IsNullOrWhiteSpace(changeControl.Title))
            {
                throw new InvalidOperationException("Title is required.");
            }

            if (string.IsNullOrWhiteSpace(changeControl.Code))
            {
                throw new InvalidOperationException("Code is required.");
            }
        }

        public string NormalizeStatus(string? status)
            => string.IsNullOrWhiteSpace(status) ? "Draft" : status.Trim();

        public void Seed(ChangeControl changeControl)
        {
            if (changeControl.Id == 0)
            {
                changeControl.Id = _store.Count == 0 ? 1 : _store.Max(c => c.Id) + 1;
            }

            _store.Add(Clone(changeControl));
        }

        private static ChangeControl Clone(ChangeControl source)
            => new ChangeControl
            {
                Id = source.Id,
                Code = source.Code,
                Title = source.Title,
                Description = source.Description,
                StatusRaw = source.StatusRaw,
                RequestedById = source.RequestedById,
                DateRequested = source.DateRequested,
                AssignedToId = source.AssignedToId,
                DateAssigned = source.DateAssigned,
                LastModifiedById = source.LastModifiedById,
                LastModified = source.LastModified,
                CreatedAt = source.CreatedAt,
                UpdatedAt = source.UpdatedAt
            };

        private static void Copy(ChangeControl source, ChangeControl destination)
        {
            destination.Code = source.Code;
            destination.Title = source.Title;
            destination.Description = source.Description;
            destination.StatusRaw = source.StatusRaw;
            destination.RequestedById = source.RequestedById;
            destination.DateRequested = source.DateRequested;
            destination.AssignedToId = source.AssignedToId;
            destination.DateAssigned = source.DateAssigned;
            destination.LastModifiedById = source.LastModifiedById;
            destination.LastModified = source.LastModified;
            destination.CreatedAt = source.CreatedAt;
            destination.UpdatedAt = source.UpdatedAt;
        }
    }

    public sealed class FakeValidationCrudService : IValidationCrudService
    {
        private readonly List<Validation> _store = new();

        public List<Validation> Saved => _store;

        public Task<IReadOnlyList<Validation>> GetAllAsync()
            => Task.FromResult<IReadOnlyList<Validation>>(_store.Select(Clone).ToList());

        public Task<Validation?> TryGetByIdAsync(int id)
        {
            var match = _store.FirstOrDefault(v => v.Id == id);
            return Task.FromResult(match is null ? null : Clone(match));
        }

        public Task<int> CreateAsync(Validation validation, ValidationCrudContext context)
        {
            if (validation.Id == 0)
            {
                validation.Id = _store.Count == 0 ? 1 : _store.Max(v => v.Id) + 1;
            }

            _store.Add(Clone(validation));
            return Task.FromResult(validation.Id);
        }

        public Task UpdateAsync(Validation validation, ValidationCrudContext context)
        {
            var existing = _store.FirstOrDefault(v => v.Id == validation.Id);
            if (existing is null)
            {
                _store.Add(Clone(validation));
            }
            else
            {
                Copy(validation, existing);
            }

            return Task.CompletedTask;
        }

        public void Validate(Validation validation)
        {
            if (string.IsNullOrWhiteSpace(validation.Type))
            {
                throw new InvalidOperationException("Validation type is required.");
            }

            if (string.IsNullOrWhiteSpace(validation.Code))
            {
                throw new InvalidOperationException("Protocol number is required.");
            }

            if (validation.MachineId is null && validation.ComponentId is null)
            {
                throw new InvalidOperationException("Select a machine or component.");
            }
        }

        public void Seed(Validation validation)
        {
            if (validation.Id == 0)
            {
                validation.Id = _store.Count == 0 ? 1 : _store.Max(v => v.Id) + 1;
            }

            _store.Add(Clone(validation));
        }

        private static Validation Clone(Validation source)
            => new Validation
            {
                Id = source.Id,
                Code = source.Code,
                Type = source.Type,
                MachineId = source.MachineId,
                ComponentId = source.ComponentId,
                DateStart = source.DateStart,
                DateEnd = source.DateEnd,
                Status = source.Status,
                Documentation = source.Documentation,
                Comment = source.Comment,
                NextDue = source.NextDue
            };

        private static void Copy(Validation source, Validation destination)
        {
            destination.Code = source.Code;
            destination.Type = source.Type;
            destination.MachineId = source.MachineId;
            destination.ComponentId = source.ComponentId;
            destination.DateStart = source.DateStart;
            destination.DateEnd = source.DateEnd;
            destination.Status = source.Status;
            destination.Documentation = source.Documentation;
            destination.Comment = source.Comment;
            destination.NextDue = source.NextDue;
        }
    }

    public sealed class FakeCapaCrudService : ICapaCrudService
    {
        private readonly List<CapaCase> _store = new();

        public List<CapaCase> Saved => _store;

        public Task<IReadOnlyList<CapaCase>> GetAllAsync()
            => Task.FromResult<IReadOnlyList<CapaCase>>(_store.ToList());

        public Task<CapaCase?> TryGetByIdAsync(int id)
            => Task.FromResult<CapaCase?>(_store.FirstOrDefault(c => c.Id == id));

        public Task<int> CreateAsync(CapaCase capa, CapaCrudContext context)
        {
            if (capa.Id == 0)
            {
                capa.Id = _store.Count == 0 ? 1 : _store.Max(c => c.Id) + 1;
            }

            _store.Add(Clone(capa));
            return Task.FromResult(capa.Id);
        }

        public Task UpdateAsync(CapaCase capa, CapaCrudContext context)
        {
            var existing = _store.FirstOrDefault(c => c.Id == capa.Id);
            if (existing is null)
            {
                _store.Add(Clone(capa));
            }
            else
            {
                Copy(capa, existing);
            }

            return Task.CompletedTask;
        }

        public void Validate(CapaCase capa)
        {
            if (string.IsNullOrWhiteSpace(capa.Title))
                throw new InvalidOperationException("CAPA title is required.");
            if (string.IsNullOrWhiteSpace(capa.Description))
                throw new InvalidOperationException("CAPA description is required.");
            if (capa.ComponentId <= 0)
                throw new InvalidOperationException("CAPA must reference a component.");
        }

        public string NormalizeStatus(string? status)
            => string.IsNullOrWhiteSpace(status) ? "OPEN" : status.Trim().ToUpperInvariant();

        public string NormalizePriority(string? priority)
            => string.IsNullOrWhiteSpace(priority) ? "Medium" : priority.Trim();

        public void Seed(CapaCase capa)
        {
            if (capa.Id == 0)
            {
                capa.Id = _store.Count == 0 ? 1 : _store.Max(c => c.Id) + 1;
            }

            _store.Add(Clone(capa));
        }

        private static CapaCase Clone(CapaCase source)
        {
            return new CapaCase
            {
                Id = source.Id,
                Title = source.Title,
                Description = source.Description,
                ComponentId = source.ComponentId,
                Priority = source.Priority,
                Status = source.Status,
                RootCause = source.RootCause,
                CorrectiveAction = source.CorrectiveAction,
                PreventiveAction = source.PreventiveAction,
                Reason = source.Reason,
                Actions = source.Actions,
                Notes = source.Notes,
                Comments = source.Comments,
                DateOpen = source.DateOpen,
                DateClose = source.DateClose,
                AssignedToId = source.AssignedToId,
                DigitalSignature = source.DigitalSignature
            };
        }

        private static void Copy(CapaCase source, CapaCase destination)
        {
            destination.Title = source.Title;
            destination.Description = source.Description;
            destination.ComponentId = source.ComponentId;
            destination.Priority = source.Priority;
            destination.Status = source.Status;
            destination.RootCause = source.RootCause;
            destination.CorrectiveAction = source.CorrectiveAction;
            destination.PreventiveAction = source.PreventiveAction;
            destination.Reason = source.Reason;
            destination.Actions = source.Actions;
            destination.Notes = source.Notes;
            destination.Comments = source.Comments;
            destination.DateOpen = source.DateOpen;
            destination.DateClose = source.DateClose;
            destination.AssignedToId = source.AssignedToId;
            destination.DigitalSignature = source.DigitalSignature;
        }
    }

    public sealed class FakeComponentCrudService : IComponentCrudService
    {
        private readonly List<Component> _store = new();

        public List<Component> Saved => _store;

        public Task<IReadOnlyList<Component>> GetAllAsync()
            => Task.FromResult<IReadOnlyList<Component>>(_store.ToList());

        public Task<Component?> TryGetByIdAsync(int id)
            => Task.FromResult<Component?>(_store.FirstOrDefault(c => c.Id == id));

        public Task<int> CreateAsync(Component component, ComponentCrudContext context)
        {
            if (component.Id == 0)
            {
                component.Id = _store.Count == 0 ? 1 : _store.Max(c => c.Id) + 1;
            }

            _store.Add(Clone(component));
            return Task.FromResult(component.Id);
        }

        public Task UpdateAsync(Component component, ComponentCrudContext context)
        {
            var existing = _store.FirstOrDefault(c => c.Id == component.Id);
            if (existing is null)
            {
                _store.Add(Clone(component));
            }
            else
            {
                Copy(component, existing);
            }

            return Task.CompletedTask;
        }

        public void Validate(Component component)
        {
            if (string.IsNullOrWhiteSpace(component.Name))
                throw new InvalidOperationException("Component name is required.");
            if (string.IsNullOrWhiteSpace(component.Code))
                throw new InvalidOperationException("Component code is required.");
            if (component.MachineId <= 0)
                throw new InvalidOperationException("Component must be linked to a machine.");
            if (string.IsNullOrWhiteSpace(component.SopDoc))
                throw new InvalidOperationException("SOP document is required.");
        }

        public string NormalizeStatus(string? status)
            => string.IsNullOrWhiteSpace(status) ? "active" : status.Trim().ToLowerInvariant();

        private static Component Clone(Component source)
        {
            return new Component
            {
                Id = source.Id,
                MachineId = source.MachineId,
                MachineName = source.MachineName,
                Code = source.Code,
                Name = source.Name,
                Type = source.Type,
                SopDoc = source.SopDoc,
                Status = source.Status,
                InstallDate = source.InstallDate,
                SerialNumber = source.SerialNumber,
                Supplier = source.Supplier,
                WarrantyUntil = source.WarrantyUntil,
                Comments = source.Comments,
                LifecycleState = source.LifecycleState
            };
        }

        private static void Copy(Component source, Component destination)
        {
            destination.MachineId = source.MachineId;
            destination.MachineName = source.MachineName;
            destination.Code = source.Code;
            destination.Name = source.Name;
            destination.Type = source.Type;
            destination.SopDoc = source.SopDoc;
            destination.Status = source.Status;
            destination.InstallDate = source.InstallDate;
            destination.SerialNumber = source.SerialNumber;
            destination.Supplier = source.Supplier;
            destination.WarrantyUntil = source.WarrantyUntil;
            destination.Comments = source.Comments;
            destination.LifecycleState = source.LifecycleState;
        }
    }

    public sealed class FakeCalibrationCrudService : ICalibrationCrudService
    {
        private readonly List<Calibration> _store = new();

        public List<Calibration> Saved => _store;

        public Task<IReadOnlyList<Calibration>> GetAllAsync()
            => Task.FromResult<IReadOnlyList<Calibration>>(_store.ToList());

        public Task<Calibration?> TryGetByIdAsync(int id)
            => Task.FromResult<Calibration?>(_store.FirstOrDefault(c => c.Id == id));

        public Task<int> CreateAsync(Calibration calibration, CalibrationCrudContext context)
        {
            if (calibration.Id == 0)
            {
                calibration.Id = _store.Count == 0 ? 1 : _store.Max(c => c.Id) + 1;
            }

            _store.Add(Clone(calibration));
            return Task.FromResult(calibration.Id);
        }

        public Task UpdateAsync(Calibration calibration, CalibrationCrudContext context)
        {
            var existing = _store.FirstOrDefault(c => c.Id == calibration.Id);
            if (existing is null)
            {
                _store.Add(Clone(calibration));
            }
            else
            {
                Copy(calibration, existing);
            }

            return Task.CompletedTask;
        }

        public void Validate(Calibration calibration)
        {
            if (calibration.ComponentId <= 0)
                throw new InvalidOperationException("Calibration must be linked to a component.");
            if (!calibration.SupplierId.HasValue || calibration.SupplierId.Value <= 0)
                throw new InvalidOperationException("Supplier is required.");
            if (calibration.CalibrationDate == default)
                throw new InvalidOperationException("Calibration date is required.");
            if (calibration.NextDue == default)
                throw new InvalidOperationException("Next due date is required.");
            if (calibration.NextDue < calibration.CalibrationDate)
                throw new InvalidOperationException("Next due date must be after the calibration date.");
            if (string.IsNullOrWhiteSpace(calibration.Result))
                throw new InvalidOperationException("Calibration result is required.");
        }

        private static Calibration Clone(Calibration source)
        {
            return new Calibration
            {
                Id = source.Id,
                ComponentId = source.ComponentId,
                SupplierId = source.SupplierId,
                CalibrationDate = source.CalibrationDate,
                NextDue = source.NextDue,
                CertDoc = source.CertDoc,
                Result = source.Result,
                Comment = source.Comment,
                Status = source.Status
            };
        }

        private static void Copy(Calibration source, Calibration destination)
        {
            destination.ComponentId = source.ComponentId;
            destination.SupplierId = source.SupplierId;
            destination.CalibrationDate = source.CalibrationDate;
            destination.NextDue = source.NextDue;
            destination.CertDoc = source.CertDoc;
            destination.Result = source.Result;
            destination.Comment = source.Comment;
            destination.Status = source.Status;
        }
    }

    public sealed class FakeMachineCrudService : IMachineCrudService
    {
        private readonly List<Machine> _store = new();

        public List<Machine> Saved => _store;

        public Task<IReadOnlyList<Machine>> GetAllAsync()
            => Task.FromResult<IReadOnlyList<Machine>>(_store.ToList());

        public Task<Machine?> TryGetByIdAsync(int id)
            => Task.FromResult<Machine?>(_store.FirstOrDefault(m => m.Id == id));

        public Task<int> CreateAsync(Machine machine, MachineCrudContext context)
        {
            if (machine.Id == 0)
            {
                machine.Id = _store.Count == 0 ? 1 : _store.Max(m => m.Id) + 1;
            }
            _store.Add(Clone(machine));
            return Task.FromResult(machine.Id);
        }

        public Task UpdateAsync(Machine machine, MachineCrudContext context)
        {
            var existing = _store.FirstOrDefault(m => m.Id == machine.Id);
            if (existing is null)
            {
                _store.Add(Clone(machine));
            }
            else
            {
                Copy(machine, existing);
            }

            return Task.CompletedTask;
        }

        public void Validate(Machine machine)
        {
            if (string.IsNullOrWhiteSpace(machine.Name))
                throw new InvalidOperationException("Name is required.");
            if (string.IsNullOrWhiteSpace(machine.Code))
                throw new InvalidOperationException("Code is required.");
            if (string.IsNullOrWhiteSpace(machine.Manufacturer))
                throw new InvalidOperationException("Manufacturer is required.");
            if (string.IsNullOrWhiteSpace(machine.Location))
                throw new InvalidOperationException("Location is required.");
            if (string.IsNullOrWhiteSpace(machine.UrsDoc))
                throw new InvalidOperationException("URS document is required.");
        }

        public string NormalizeStatus(string? status)
            => string.IsNullOrWhiteSpace(status) ? "active" : status.Trim().ToLowerInvariant();

        private static Machine Clone(Machine source)
        {
            return new Machine
            {
                Id = source.Id,
                Code = source.Code,
                Name = source.Name,
                Description = source.Description,
                Model = source.Model,
                Manufacturer = source.Manufacturer,
                Location = source.Location,
                Status = source.Status,
                UrsDoc = source.UrsDoc,
                InstallDate = source.InstallDate,
                ProcurementDate = source.ProcurementDate,
                WarrantyUntil = source.WarrantyUntil,
                IsCritical = source.IsCritical,
                SerialNumber = source.SerialNumber,
                LifecyclePhase = source.LifecyclePhase,
                Note = source.Note
            };
        }

        private static void Copy(Machine source, Machine destination)
        {
            destination.Code = source.Code;
            destination.Name = source.Name;
            destination.Description = source.Description;
            destination.Model = source.Model;
            destination.Manufacturer = source.Manufacturer;
            destination.Location = source.Location;
            destination.Status = source.Status;
            destination.UrsDoc = source.UrsDoc;
            destination.InstallDate = source.InstallDate;
            destination.ProcurementDate = source.ProcurementDate;
            destination.WarrantyUntil = source.WarrantyUntil;
            destination.IsCritical = source.IsCritical;
            destination.SerialNumber = source.SerialNumber;
            destination.LifecyclePhase = source.LifecyclePhase;
            destination.Note = source.Note;
        }
    }

    public sealed class FakeIncidentCrudService : IIncidentCrudService
    {
        private readonly List<Incident> _store = new();

        public List<Incident> Saved => _store;

        public Task<Incident?> TryGetByIdAsync(int id)
            => Task.FromResult(_store.FirstOrDefault(i => i.Id == id));

        public Task<int> CreateAsync(Incident incident, IncidentCrudContext context)
        {
            if (incident.Id == 0)
            {
                incident.Id = _store.Count == 0 ? 1 : _store.Max(i => i.Id) + 1;
            }

            _store.Add(Clone(incident));
            return Task.FromResult(incident.Id);
        }

<<<<<<< HEAD
        public Task UpdateAsync(Incident incident, IncidentCrudContext context)
=======
    public enum FormMode
    {
        View,
        Find,
        Add,
        Update
    }

    public abstract class ModuleDocumentViewModel
    {
        protected ModuleDocumentViewModel(
            string moduleKey,
            string title,
            ICflDialogService _,
            IShellInteractionService __,
            IModuleNavigationService ___)
>>>>>>> 70171a9e
        {
            var existing = _store.FirstOrDefault(i => i.Id == incident.Id);
            if (existing is null)
            {
                _store.Add(Clone(incident));
            }
            else
            {
                Copy(incident, existing);
            }

            return Task.CompletedTask;
        }

        public void Validate(Incident incident)
        {
            if (string.IsNullOrWhiteSpace(incident.Title))
                throw new InvalidOperationException("Incident title is required.");
            if (string.IsNullOrWhiteSpace(incident.Description))
                throw new InvalidOperationException("Incident description is required.");
        }

        public string NormalizeStatus(string? status)
            => string.IsNullOrWhiteSpace(status) ? "REPORTED" : status.Trim().ToUpperInvariant();

        private static Incident Clone(Incident source)
            => new()
            {
                Id = source.Id,
                Title = source.Title,
                Description = source.Description,
                Type = source.Type,
                Priority = source.Priority,
                DetectedAt = source.DetectedAt,
                ReportedAt = source.ReportedAt,
                ReportedById = source.ReportedById,
                AssignedToId = source.AssignedToId,
                WorkOrderId = source.WorkOrderId,
                CapaCaseId = source.CapaCaseId,
                Status = source.Status,
                RootCause = source.RootCause,
                ClosedAt = source.ClosedAt,
                ClosedById = source.ClosedById,
                AssignedInvestigator = source.AssignedInvestigator,
                Classification = source.Classification,
                LinkedDeviationId = source.LinkedDeviationId,
                LinkedCapaId = source.LinkedCapaId,
                ClosureComment = source.ClosureComment,
                SourceIp = source.SourceIp,
                Notes = source.Notes,
                IsCritical = source.IsCritical,
                RiskLevel = source.RiskLevel,
                AnomalyScore = source.AnomalyScore
            };

        private static void Copy(Incident source, Incident destination)
        {
            destination.Title = source.Title;
            destination.Description = source.Description;
            destination.Type = source.Type;
            destination.Priority = source.Priority;
            destination.DetectedAt = source.DetectedAt;
            destination.ReportedAt = source.ReportedAt;
            destination.ReportedById = source.ReportedById;
            destination.AssignedToId = source.AssignedToId;
            destination.WorkOrderId = source.WorkOrderId;
            destination.CapaCaseId = source.CapaCaseId;
            destination.Status = source.Status;
            destination.RootCause = source.RootCause;
            destination.ClosedAt = source.ClosedAt;
            destination.ClosedById = source.ClosedById;
            destination.AssignedInvestigator = source.AssignedInvestigator;
            destination.Classification = source.Classification;
            destination.LinkedDeviationId = source.LinkedDeviationId;
            destination.LinkedCapaId = source.LinkedCapaId;
            destination.ClosureComment = source.ClosureComment;
            destination.SourceIp = source.SourceIp;
            destination.Notes = source.Notes;
            destination.IsCritical = source.IsCritical;
            destination.RiskLevel = source.RiskLevel;
            destination.AnomalyScore = source.AnomalyScore;
        }
    }

    public sealed class FakeChangeControlCrudService : IChangeControlCrudService
    {
        private readonly List<ChangeControl> _store = new();

<<<<<<< HEAD
        public List<ChangeControl> Saved => _store;
=======
        public List<string> ValidationMessages { get; } = new();

        public bool IsDirty { get; private set; }

        public FormMode Mode { get; set; } = FormMode.View;

        public bool IsInEditMode => Mode is FormMode.Add or FormMode.Update;

        protected static IReadOnlyList<ModuleRecord> ToReadOnlyList(IEnumerable<ModuleRecord> source)
            => source as IReadOnlyList<ModuleRecord> ?? source.ToList();
>>>>>>> 70171a9e

        public Task<IReadOnlyList<ChangeControl>> GetAllAsync()
            => Task.FromResult<IReadOnlyList<ChangeControl>>(_store.Select(Clone).ToList());

        public Task<ChangeControl?> TryGetByIdAsync(int id)
        {
            var match = _store.FirstOrDefault(c => c.Id == id);
            return Task.FromResult(match is null ? null : Clone(match));
        }

        public Task<int> CreateAsync(ChangeControl changeControl, ChangeControlCrudContext context)
        {
            if (changeControl.Id == 0)
            {
                changeControl.Id = _store.Count == 0 ? 1 : _store.Max(c => c.Id) + 1;
            }

            _store.Add(Clone(changeControl));
            return Task.FromResult(changeControl.Id);
        }

        public Task UpdateAsync(ChangeControl changeControl, ChangeControlCrudContext context)
        {
            var existing = _store.FirstOrDefault(c => c.Id == changeControl.Id);
            if (existing is null)
            {
                _store.Add(Clone(changeControl));
            }
            else
            {
                Copy(changeControl, existing);
            }

            return Task.CompletedTask;
        }

        public void Validate(ChangeControl changeControl)
        {
            if (string.IsNullOrWhiteSpace(changeControl.Title))
            {
                throw new InvalidOperationException("Title is required.");
            }

            if (string.IsNullOrWhiteSpace(changeControl.Code))
            {
                throw new InvalidOperationException("Code is required.");
            }
        }
<<<<<<< HEAD
=======

        protected void MarkDirty() => IsDirty = true;

        protected void ResetDirty() => IsDirty = false;

        protected void ClearValidationMessages() => ValidationMessages.Clear();
    }
>>>>>>> 70171a9e

        public string NormalizeStatus(string? status)
            => string.IsNullOrWhiteSpace(status) ? "Draft" : status.Trim();

        public void Seed(ChangeControl changeControl)
        {
            if (changeControl.Id == 0)
            {
                changeControl.Id = _store.Count == 0 ? 1 : _store.Max(c => c.Id) + 1;
            }

            _store.Add(Clone(changeControl));
        }

        private static ChangeControl Clone(ChangeControl source)
            => new ChangeControl
            {
                Id = source.Id,
                Code = source.Code,
                Title = source.Title,
                Description = source.Description,
                StatusRaw = source.StatusRaw,
                RequestedById = source.RequestedById,
                DateRequested = source.DateRequested,
                AssignedToId = source.AssignedToId,
                DateAssigned = source.DateAssigned,
                LastModifiedById = source.LastModifiedById,
                LastModified = source.LastModified,
                CreatedAt = source.CreatedAt,
                UpdatedAt = source.UpdatedAt
            };

        private static void Copy(ChangeControl source, ChangeControl destination)
        {
            destination.Code = source.Code;
            destination.Title = source.Title;
            destination.Description = source.Description;
            destination.StatusRaw = source.StatusRaw;
            destination.RequestedById = source.RequestedById;
            destination.DateRequested = source.DateRequested;
            destination.AssignedToId = source.AssignedToId;
            destination.DateAssigned = source.DateAssigned;
            destination.LastModifiedById = source.LastModifiedById;
            destination.LastModified = source.LastModified;
            destination.CreatedAt = source.CreatedAt;
            destination.UpdatedAt = source.UpdatedAt;
        }
    }

    public sealed class FakeValidationCrudService : IValidationCrudService
    {
        private readonly List<Validation> _store = new();

        public List<Validation> Saved => _store;

        public Task<IReadOnlyList<Validation>> GetAllAsync()
            => Task.FromResult<IReadOnlyList<Validation>>(_store.Select(Clone).ToList());

        public Task<Validation?> TryGetByIdAsync(int id)
        {
            var match = _store.FirstOrDefault(v => v.Id == id);
            return Task.FromResult(match is null ? null : Clone(match));
        }

        public Task<int> CreateAsync(Validation validation, ValidationCrudContext context)
        {
            if (validation.Id == 0)
            {
                validation.Id = _store.Count == 0 ? 1 : _store.Max(v => v.Id) + 1;
            }

            _store.Add(Clone(validation));
            return Task.FromResult(validation.Id);
        }

        public Task UpdateAsync(Validation validation, ValidationCrudContext context)
        {
            var existing = _store.FirstOrDefault(v => v.Id == validation.Id);
            if (existing is null)
            {
                _store.Add(Clone(validation));
            }
            else
            {
                Copy(validation, existing);
            }

            return Task.CompletedTask;
        }

        public void Validate(Validation validation)
        {
            if (string.IsNullOrWhiteSpace(validation.Type))
            {
                throw new InvalidOperationException("Validation type is required.");
            }

            if (string.IsNullOrWhiteSpace(validation.Code))
            {
                throw new InvalidOperationException("Protocol number is required.");
            }

            if (validation.MachineId is null && validation.ComponentId is null)
            {
                throw new InvalidOperationException("Select a machine or component.");
            }
        }

        public void Seed(Validation validation)
        {
            if (validation.Id == 0)
            {
                validation.Id = _store.Count == 0 ? 1 : _store.Max(v => v.Id) + 1;
            }

            _store.Add(Clone(validation));
        }

        private static Validation Clone(Validation source)
            => new Validation
            {
                Id = source.Id,
                Code = source.Code,
                Type = source.Type,
                MachineId = source.MachineId,
                ComponentId = source.ComponentId,
                DateStart = source.DateStart,
                DateEnd = source.DateEnd,
                Status = source.Status,
                Documentation = source.Documentation,
                Comment = source.Comment,
                NextDue = source.NextDue
            };

        private static void Copy(Validation source, Validation destination)
        {
            destination.Code = source.Code;
            destination.Type = source.Type;
            destination.MachineId = source.MachineId;
            destination.ComponentId = source.ComponentId;
            destination.DateStart = source.DateStart;
            destination.DateEnd = source.DateEnd;
            destination.Status = source.Status;
            destination.Documentation = source.Documentation;
            destination.Comment = source.Comment;
            destination.NextDue = source.NextDue;
        }
    }

    public sealed class FakeCapaCrudService : ICapaCrudService
    {
        private readonly List<CapaCase> _store = new();

        public List<CapaCase> Saved => _store;

        public Task<IReadOnlyList<CapaCase>> GetAllAsync()
            => Task.FromResult<IReadOnlyList<CapaCase>>(_store.ToList());

        public Task<CapaCase?> TryGetByIdAsync(int id)
            => Task.FromResult<CapaCase?>(_store.FirstOrDefault(c => c.Id == id));

        public Task<int> CreateAsync(CapaCase capa, CapaCrudContext context)
        {
            if (capa.Id == 0)
            {
                capa.Id = _store.Count == 0 ? 1 : _store.Max(c => c.Id) + 1;
            }

            _store.Add(Clone(capa));
            return Task.FromResult(capa.Id);
        }

        public Task UpdateAsync(CapaCase capa, CapaCrudContext context)
        {
            var existing = _store.FirstOrDefault(c => c.Id == capa.Id);
            if (existing is null)
            {
                _store.Add(Clone(capa));
            }
            else
            {
                Copy(capa, existing);
            }

            return Task.CompletedTask;
        }

        public void Validate(CapaCase capa)
        {
            if (string.IsNullOrWhiteSpace(capa.Title))
                throw new InvalidOperationException("CAPA title is required.");
            if (string.IsNullOrWhiteSpace(capa.Description))
                throw new InvalidOperationException("CAPA description is required.");
            if (capa.ComponentId <= 0)
                throw new InvalidOperationException("CAPA must reference a component.");
        }

        public string NormalizeStatus(string? status)
            => string.IsNullOrWhiteSpace(status) ? "OPEN" : status.Trim().ToUpperInvariant();

        public string NormalizePriority(string? priority)
            => string.IsNullOrWhiteSpace(priority) ? "Medium" : priority.Trim();

        public void Seed(CapaCase capa)
        {
            if (capa.Id == 0)
            {
                capa.Id = _store.Count == 0 ? 1 : _store.Max(c => c.Id) + 1;
            }

            _store.Add(Clone(capa));
        }

        private static CapaCase Clone(CapaCase source)
        {
            return new CapaCase
            {
                Id = source.Id,
                Title = source.Title,
                Description = source.Description,
                ComponentId = source.ComponentId,
                Priority = source.Priority,
                Status = source.Status,
                RootCause = source.RootCause,
                CorrectiveAction = source.CorrectiveAction,
                PreventiveAction = source.PreventiveAction,
                Reason = source.Reason,
                Actions = source.Actions,
                Notes = source.Notes,
                Comments = source.Comments,
                DateOpen = source.DateOpen,
                DateClose = source.DateClose,
                AssignedToId = source.AssignedToId,
                DigitalSignature = source.DigitalSignature
            };
        }

        private static void Copy(CapaCase source, CapaCase destination)
        {
            destination.Title = source.Title;
            destination.Description = source.Description;
            destination.ComponentId = source.ComponentId;
            destination.Priority = source.Priority;
            destination.Status = source.Status;
            destination.RootCause = source.RootCause;
            destination.CorrectiveAction = source.CorrectiveAction;
            destination.PreventiveAction = source.PreventiveAction;
            destination.Reason = source.Reason;
            destination.Actions = source.Actions;
            destination.Notes = source.Notes;
            destination.Comments = source.Comments;
            destination.DateOpen = source.DateOpen;
            destination.DateClose = source.DateClose;
            destination.AssignedToId = source.AssignedToId;
            destination.DigitalSignature = source.DigitalSignature;
        }
    }

    public sealed class FakeComponentCrudService : IComponentCrudService
    {
        private readonly List<Component> _store = new();

        public List<Component> Saved => _store;

        public Task<IReadOnlyList<Component>> GetAllAsync()
            => Task.FromResult<IReadOnlyList<Component>>(_store.ToList());

        public Task<Component?> TryGetByIdAsync(int id)
            => Task.FromResult<Component?>(_store.FirstOrDefault(c => c.Id == id));

        public Task<int> CreateAsync(Component component, ComponentCrudContext context)
        {
            if (component.Id == 0)
            {
                component.Id = _store.Count == 0 ? 1 : _store.Max(c => c.Id) + 1;
            }

            _store.Add(Clone(component));
            return Task.FromResult(component.Id);
        }

        public Task UpdateAsync(Component component, ComponentCrudContext context)
        {
            var existing = _store.FirstOrDefault(c => c.Id == component.Id);
            if (existing is null)
            {
                _store.Add(Clone(component));
            }
            else
            {
                Copy(component, existing);
            }

            return Task.CompletedTask;
        }

        public void Validate(Component component)
        {
            if (string.IsNullOrWhiteSpace(component.Name))
                throw new InvalidOperationException("Component name is required.");
            if (string.IsNullOrWhiteSpace(component.Code))
                throw new InvalidOperationException("Component code is required.");
            if (component.MachineId <= 0)
                throw new InvalidOperationException("Component must be linked to a machine.");
            if (string.IsNullOrWhiteSpace(component.SopDoc))
                throw new InvalidOperationException("SOP document is required.");
        }

        public string NormalizeStatus(string? status)
            => string.IsNullOrWhiteSpace(status) ? "active" : status.Trim().ToLowerInvariant();

        private static Component Clone(Component source)
        {
            return new Component
            {
                Id = source.Id,
                MachineId = source.MachineId,
                MachineName = source.MachineName,
                Code = source.Code,
                Name = source.Name,
                Type = source.Type,
                SopDoc = source.SopDoc,
                Status = source.Status,
                InstallDate = source.InstallDate,
                SerialNumber = source.SerialNumber,
                Supplier = source.Supplier,
                WarrantyUntil = source.WarrantyUntil,
                Comments = source.Comments,
                LifecycleState = source.LifecycleState
            };
        }

        private static void Copy(Component source, Component destination)
        {
            destination.MachineId = source.MachineId;
            destination.MachineName = source.MachineName;
            destination.Code = source.Code;
            destination.Name = source.Name;
            destination.Type = source.Type;
            destination.SopDoc = source.SopDoc;
            destination.Status = source.Status;
            destination.InstallDate = source.InstallDate;
            destination.SerialNumber = source.SerialNumber;
            destination.Supplier = source.Supplier;
            destination.WarrantyUntil = source.WarrantyUntil;
            destination.Comments = source.Comments;
            destination.LifecycleState = source.LifecycleState;
        }
    }

    public sealed class FakeCalibrationCrudService : ICalibrationCrudService
    {
        private readonly List<Calibration> _store = new();

        public List<Calibration> Saved => _store;

        public Task<IReadOnlyList<Calibration>> GetAllAsync()
            => Task.FromResult<IReadOnlyList<Calibration>>(_store.ToList());

        public Task<Calibration?> TryGetByIdAsync(int id)
            => Task.FromResult<Calibration?>(_store.FirstOrDefault(c => c.Id == id));

        public Task<int> CreateAsync(Calibration calibration, CalibrationCrudContext context)
        {
            if (calibration.Id == 0)
            {
                calibration.Id = _store.Count == 0 ? 1 : _store.Max(c => c.Id) + 1;
            }

            _store.Add(Clone(calibration));
            return Task.FromResult(calibration.Id);
        }

        public Task UpdateAsync(Calibration calibration, CalibrationCrudContext context)
        {
            var existing = _store.FirstOrDefault(c => c.Id == calibration.Id);
            if (existing is null)
            {
                _store.Add(Clone(calibration));
            }
            else
            {
                Copy(calibration, existing);
            }

            return Task.CompletedTask;
        }

        public void Validate(Calibration calibration)
        {
            if (calibration.ComponentId <= 0)
                throw new InvalidOperationException("Calibration must be linked to a component.");
            if (!calibration.SupplierId.HasValue || calibration.SupplierId.Value <= 0)
                throw new InvalidOperationException("Supplier is required.");
            if (calibration.CalibrationDate == default)
                throw new InvalidOperationException("Calibration date is required.");
            if (calibration.NextDue == default)
                throw new InvalidOperationException("Next due date is required.");
            if (calibration.NextDue < calibration.CalibrationDate)
                throw new InvalidOperationException("Next due date must be after the calibration date.");
            if (string.IsNullOrWhiteSpace(calibration.Result))
                throw new InvalidOperationException("Calibration result is required.");
        }

        private static Calibration Clone(Calibration source)
        {
            return new Calibration
            {
                Id = source.Id,
                ComponentId = source.ComponentId,
                SupplierId = source.SupplierId,
                CalibrationDate = source.CalibrationDate,
                NextDue = source.NextDue,
                CertDoc = source.CertDoc,
                Result = source.Result,
                Comment = source.Comment,
                Status = source.Status
            };
        }

        private static void Copy(Calibration source, Calibration destination)
        {
            destination.ComponentId = source.ComponentId;
            destination.SupplierId = source.SupplierId;
            destination.CalibrationDate = source.CalibrationDate;
            destination.NextDue = source.NextDue;
            destination.CertDoc = source.CertDoc;
            destination.Result = source.Result;
            destination.Comment = source.Comment;
            destination.Status = source.Status;
        }
    }
}

namespace YasGMP.Wpf.ViewModels.Modules
{
    using System.Collections.Generic;
    using System.Linq;
    using System.Threading.Tasks;
    using YasGMP.Services;
    using YasGMP.Wpf.Services;

    public sealed class InspectorField
    {
        public InspectorField(string name, string value)
        {
            Name = name;
            Value = value;
        }

        public string Name { get; }

        public string Value { get; }
    }

    public sealed class InspectorContext
    {
        public InspectorContext(string title, string subtitle, IReadOnlyList<InspectorField> fields)
        {
            Title = title;
            Subtitle = subtitle;
            Fields = fields;
        }

        public string Title { get; }

        public string Subtitle { get; }

        public IReadOnlyList<InspectorField> Fields { get; }
    }

    public sealed class ModuleRecord
    {
        public ModuleRecord(
            string key,
            string title,
            string? code = null,
            string? status = null,
            string? description = null,
            IReadOnlyList<InspectorField>? inspectorFields = null,
            string? relatedModuleKey = null,
            object? relatedParameter = null)
        {
            Key = key;
            Title = title;
            Code = code;
            Status = status;
            Description = description;
            InspectorFields = inspectorFields ?? new List<InspectorField>();
            RelatedModuleKey = relatedModuleKey;
            RelatedParameter = relatedParameter;
        }

        public string Key { get; }

        public string Title { get; }

        public string? Code { get; }

        public string? Status { get; }

        public string? Description { get; }

        public IReadOnlyList<InspectorField> InspectorFields { get; }

        public string? RelatedModuleKey { get; }

        public object? RelatedParameter { get; }
    }

    public enum FormMode
    {
        View,
        Find,
        Add,
        Update
    }

    public abstract class ModuleDocumentViewModel
    {
        protected ModuleDocumentViewModel(
            string moduleKey,
            string title,
            ICflDialogService _,
            IShellInteractionService __,
            IModuleNavigationService ___)
        {
            ModuleKey = moduleKey;
            Title = title;
        }

        public string ModuleKey { get; }

        public string Title { get; }

        public List<ModuleRecord> Records { get; } = new();

        public ModuleRecord? SelectedRecord { get; protected set; }

        public string? SearchText { get; protected set; }

        public string StatusMessage { get; protected set; } = "Ready";

        public List<string> ValidationMessages { get; } = new();

        public bool IsDirty { get; private set; }

        public FormMode Mode { get; set; } = FormMode.View;

        public bool IsInEditMode => Mode is FormMode.Add or FormMode.Update;

        protected static IReadOnlyList<ModuleRecord> ToReadOnlyList(IEnumerable<ModuleRecord> source)
            => source as IReadOnlyList<ModuleRecord> ?? source.ToList();

        protected virtual Task<CflRequest?> CreateCflRequestAsync()
            => Task.FromResult<CflRequest?>(null);

        protected virtual Task OnCflSelectionAsync(CflResult result)
            => Task.CompletedTask;

        protected abstract Task<IReadOnlyList<ModuleRecord>> LoadAsync(object? parameter);

        protected abstract IReadOnlyList<ModuleRecord> CreateDesignTimeRecords();

        public async Task InitializeAsync(object? parameter)
        {
            var records = await LoadAsync(parameter).ConfigureAwait(false);
            Records.Clear();
            foreach (var record in records)
            {
                Records.Add(record);
            }

            SelectedRecord = Records.FirstOrDefault();
        }

        public async Task<CflResult?> ExecuteShowCflAsync(ICflDialogService dialog)
        {
            var request = await CreateCflRequestAsync().ConfigureAwait(false);
            if (request is null)
            {
                return null;
            }

            var result = await dialog.ShowAsync(request).ConfigureAwait(false);
            if (result is null)
            {
                return null;
            }

            await OnCflSelectionAsync(result).ConfigureAwait(false);
            return result;
        }

        protected void MarkDirty() => IsDirty = true;

        protected void ResetDirty() => IsDirty = false;

        protected void ClearValidationMessages() => ValidationMessages.Clear();
    }

    public abstract class DataDrivenModuleDocumentViewModel : ModuleDocumentViewModel
    {
        protected DataDrivenModuleDocumentViewModel(
            string key,
            string title,
            DatabaseService database,
            ICflDialogService _,
            IShellInteractionService __,
            IModuleNavigationService ___)
            : base(key, title, _, __, ___)
        {
            Database = database;
        }

        protected DatabaseService Database { get; }
    }
}

    public sealed class FakePartCrudService : IPartCrudService
    {
        private readonly List<Part> _store = new();

        public List<Part> Saved => _store;

        public Task<IReadOnlyList<Part>> GetAllAsync()
            => Task.FromResult<IReadOnlyList<Part>>(_store.ToList());

        public Task<Part?> TryGetByIdAsync(int id)
            => Task.FromResult<Part?>(_store.FirstOrDefault(p => p.Id == id));

        public Task<int> CreateAsync(Part part, PartCrudContext context)
        {
            if (part.Id == 0)
            {
                part.Id = _store.Count == 0 ? 1 : _store.Max(p => p.Id) + 1;
            }

            _store.Add(Clone(part));
            return Task.FromResult(part.Id);
        }

        public Task UpdateAsync(Part part, PartCrudContext context)
        {
            var existing = _store.FirstOrDefault(p => p.Id == part.Id);
            if (existing is null)
            {
                _store.Add(Clone(part));
            }
            else
            {
                Copy(part, existing);
            }

            return Task.CompletedTask;
        }

        public void Validate(Part part)
        {
            if (string.IsNullOrWhiteSpace(part.Name))
                throw new InvalidOperationException("Part name is required.");
            if (string.IsNullOrWhiteSpace(part.Code))
                throw new InvalidOperationException("Part code is required.");
            if (!part.DefaultSupplierId.HasValue)
                throw new InvalidOperationException("Supplier is required.");
        }

        public string NormalizeStatus(string? status)
            => string.IsNullOrWhiteSpace(status) ? "active" : status.Trim().ToLowerInvariant();

        private static Part Clone(Part source)
        {
            return new Part
            {
                Id = source.Id,
                Code = source.Code,
                Name = source.Name,
                Description = source.Description,
                Category = source.Category,
                Status = source.Status,
                Stock = source.Stock,
                MinStockAlert = source.MinStockAlert,
                Location = source.Location,
                DefaultSupplierId = source.DefaultSupplierId,
                DefaultSupplierName = source.DefaultSupplierName,
                Sku = source.Sku,
                Price = source.Price
            };
        }

        private static void Copy(Part source, Part destination)
        {
            destination.Code = source.Code;
            destination.Name = source.Name;
            destination.Description = source.Description;
            destination.Category = source.Category;
            destination.Status = source.Status;
            destination.Stock = source.Stock;
            destination.MinStockAlert = source.MinStockAlert;
            destination.Location = source.Location;
            destination.DefaultSupplierId = source.DefaultSupplierId;
            destination.DefaultSupplierName = source.DefaultSupplierName;
            destination.Sku = source.Sku;
            destination.Price = source.Price;
        }
    }

<<<<<<< HEAD
    public sealed class FakeSupplierCrudService : ISupplierCrudService
    {
        private readonly List<Supplier> _store = new();

        public List<Supplier> Saved => _store;

        public Task<IReadOnlyList<Supplier>> GetAllAsync()
            => Task.FromResult<IReadOnlyList<Supplier>>(_store.ToList());

        public Task<Supplier?> TryGetByIdAsync(int id)
            => Task.FromResult<Supplier?>(_store.FirstOrDefault(s => s.Id == id));

        public Task<int> CreateAsync(Supplier supplier, SupplierCrudContext context)
        {
            if (supplier.Id == 0)
            {
                supplier.Id = _store.Count == 0 ? 1 : _store.Max(s => s.Id) + 1;
            }

            _store.Add(Clone(supplier));
            return Task.FromResult(supplier.Id);
        }

        public Task UpdateAsync(Supplier supplier, SupplierCrudContext context)
        {
            var existing = _store.FirstOrDefault(s => s.Id == supplier.Id);
            if (existing is null)
            {
                _store.Add(Clone(supplier));
            }
            else
            {
                Copy(supplier, existing);
            }

            return Task.CompletedTask;
        }

        public void Validate(Supplier supplier)
        {
            if (string.IsNullOrWhiteSpace(supplier.Name))
                throw new InvalidOperationException("Supplier name is required.");
            if (string.IsNullOrWhiteSpace(supplier.Email))
                throw new InvalidOperationException("Supplier email address is required.");
            if (string.IsNullOrWhiteSpace(supplier.VatNumber))
                throw new InvalidOperationException("VAT number is required.");
            if (supplier.CooperationEnd is not null && supplier.CooperationStart is not null
                && supplier.CooperationEnd < supplier.CooperationStart)
                throw new InvalidOperationException("Cooperation end cannot precede the start date.");
        }

        public string NormalizeStatus(string? status)
            => SupplierCrudExtensions.NormalizeStatusDefault(status);

        private static Supplier Clone(Supplier source)
        {
            return new Supplier
            {
                Id = source.Id,
                Name = source.Name,
                SupplierType = source.SupplierType,
                Status = source.Status,
                Email = source.Email,
                Phone = source.Phone,
                Website = source.Website,
                VatNumber = source.VatNumber,
                Address = source.Address,
                City = source.City,
                Country = source.Country,
                Notes = source.Notes,
                ContractFile = source.ContractFile,
                RiskLevel = source.RiskLevel,
                IsQualified = source.IsQualified,
                CooperationStart = source.CooperationStart,
                CooperationEnd = source.CooperationEnd,
                RegisteredAuthorities = source.RegisteredAuthorities,
                DigitalSignature = source.DigitalSignature
            };
        }

        private static void Copy(Supplier source, Supplier destination)
        {
            destination.Name = source.Name;
            destination.SupplierType = source.SupplierType;
            destination.Status = source.Status;
            destination.Email = source.Email;
            destination.Phone = source.Phone;
            destination.Website = source.Website;
            destination.VatNumber = source.VatNumber;
            destination.Address = source.Address;
            destination.City = source.City;
            destination.Country = source.Country;
            destination.Notes = source.Notes;
            destination.ContractFile = source.ContractFile;
            destination.RiskLevel = source.RiskLevel;
            destination.IsQualified = source.IsQualified;
            destination.CooperationStart = source.CooperationStart;
            destination.CooperationEnd = source.CooperationEnd;
            destination.RegisteredAuthorities = source.RegisteredAuthorities;
            destination.DigitalSignature = source.DigitalSignature;
        }
    }

=======
>>>>>>> 70171a9e
    public sealed class FakeWarehouseCrudService : IWarehouseCrudService
    {
        private readonly List<Warehouse> _store = new();

        public List<Warehouse> Saved => _store;

        public List<WarehouseStockSnapshot> StockSnapshots { get; } = new();

        public List<InventoryMovementEntry> Movements { get; } = new();

        public Task<IReadOnlyList<Warehouse>> GetAllAsync()
            => Task.FromResult<IReadOnlyList<Warehouse>>(_store.ToList());

        public Task<Warehouse?> TryGetByIdAsync(int id)
            => Task.FromResult<Warehouse?>(_store.FirstOrDefault(w => w.Id == id));

        public Task<int> CreateAsync(Warehouse warehouse, WarehouseCrudContext context)
        {
            if (warehouse.Id == 0)
            {
                warehouse.Id = _store.Count == 0 ? 1 : _store.Max(w => w.Id) + 1;
            }

            _store.Add(Clone(warehouse));
            return Task.FromResult(warehouse.Id);
        }

        public Task UpdateAsync(Warehouse warehouse, WarehouseCrudContext context)
        {
            var existing = _store.FirstOrDefault(w => w.Id == warehouse.Id);
            if (existing is null)
            {
                _store.Add(Clone(warehouse));
            }
            else
            {
                Copy(warehouse, existing);
            }

            return Task.CompletedTask;
        }

        public void Validate(Warehouse warehouse)
        {
            if (string.IsNullOrWhiteSpace(warehouse.Name))
                throw new InvalidOperationException("Warehouse name is required.");
            if (string.IsNullOrWhiteSpace(warehouse.Location))
                throw new InvalidOperationException("Warehouse location is required.");
        }

        public string NormalizeStatus(string? status)
            => string.IsNullOrWhiteSpace(status) ? "qualified" : status.Trim().ToLowerInvariant();

        public Task<IReadOnlyList<WarehouseStockSnapshot>> GetStockSnapshotAsync(int warehouseId)
        {
            var items = StockSnapshots
                .Where(s => s.WarehouseId == warehouseId)
                .ToList();
            return Task.FromResult<IReadOnlyList<WarehouseStockSnapshot>>(items);
        }

        public Task<IReadOnlyList<InventoryMovementEntry>> GetRecentMovementsAsync(int warehouseId, int take = 10)
        {
            var items = Movements
                .Where(m => m.WarehouseId == warehouseId)
                .Take(take)
                .ToList();
            return Task.FromResult<IReadOnlyList<InventoryMovementEntry>>(items);
        }

        private static Warehouse Clone(Warehouse source)
        {
            return new Warehouse
            {
                Id = source.Id,
                Name = source.Name,
                Location = source.Location,
                Status = source.Status,
                LegacyResponsibleName = source.LegacyResponsibleName,
                Note = source.Note,
                QrCode = source.QrCode,
                ClimateMode = source.ClimateMode,
                IsQualified = source.IsQualified,
                LastQualified = source.LastQualified,
                DigitalSignature = source.DigitalSignature
            };
        }

        private static void Copy(Warehouse source, Warehouse destination)
        {
            destination.Name = source.Name;
            destination.Location = source.Location;
            destination.Status = source.Status;
            destination.LegacyResponsibleName = source.LegacyResponsibleName;
            destination.Note = source.Note;
            destination.QrCode = source.QrCode;
            destination.ClimateMode = source.ClimateMode;
            destination.IsQualified = source.IsQualified;
            destination.LastQualified = source.LastQualified;
            destination.DigitalSignature = source.DigitalSignature;
        }
    }

    public sealed class FakeScheduledJobCrudService : IScheduledJobCrudService
    {
        private readonly List<ScheduledJob> _store = new();

        public List<ScheduledJob> Saved => _store;

        public List<int> Executed { get; } = new();

        public List<int> Acknowledged { get; } = new();

        public void Seed(ScheduledJob job)
        {
            var existing = _store.FirstOrDefault(j => j.Id == job.Id);
            if (existing is null)
            {
                _store.Add(Clone(job));
            }
            else
            {
                Copy(job, existing);
            }
        }

        public Task<ScheduledJob?> TryGetByIdAsync(int id)
            => Task.FromResult<ScheduledJob?>(_store.FirstOrDefault(j => j.Id == id));

        public Task<int> CreateAsync(ScheduledJob job, ScheduledJobCrudContext context)
        {
            if (job.Id == 0)
            {
                job.Id = _store.Count == 0 ? 1 : _store.Max(j => j.Id) + 1;
            }

            _store.Add(Clone(job));
            return Task.FromResult(job.Id);
        }

        public Task UpdateAsync(ScheduledJob job, ScheduledJobCrudContext context)
        {
            var existing = _store.FirstOrDefault(j => j.Id == job.Id);
            if (existing is null)
            {
                _store.Add(Clone(job));
            }
            else
            {
                Copy(job, existing);
            }

            return Task.CompletedTask;
        }

        public Task ExecuteAsync(int jobId, ScheduledJobCrudContext context)
        {
            Executed.Add(jobId);
            var job = _store.FirstOrDefault(j => j.Id == jobId);
            if (job is not null)
            {
                job.Status = "in_progress";
                job.LastExecuted = DateTime.UtcNow;
            }

            return Task.CompletedTask;
        }

        public Task AcknowledgeAsync(int jobId, ScheduledJobCrudContext context)
        {
            Acknowledged.Add(jobId);
            var job = _store.FirstOrDefault(j => j.Id == jobId);
            if (job is not null)
            {
                job.Status = "acknowledged";
            }

            return Task.CompletedTask;
        }

        public void Validate(ScheduledJob job)
        {
            if (string.IsNullOrWhiteSpace(job.Name))
                throw new InvalidOperationException("Job name is required.");
            if (string.IsNullOrWhiteSpace(job.JobType))
                throw new InvalidOperationException("Job type is required.");
            if (string.IsNullOrWhiteSpace(job.Status))
                throw new InvalidOperationException("Status is required.");
            if (string.IsNullOrWhiteSpace(job.RecurrencePattern))
                throw new InvalidOperationException("Recurrence is required.");
        }

        public string NormalizeStatus(string? status)
            => string.IsNullOrWhiteSpace(status) ? "scheduled" : status.Trim().ToLowerInvariant();

        private static ScheduledJob Clone(ScheduledJob source)
        {
            return new ScheduledJob
            {
                Id = source.Id,
                Name = source.Name,
                JobType = source.JobType,
                Status = source.Status,
                NextDue = source.NextDue,
                RecurrencePattern = source.RecurrencePattern,
                EntityType = source.EntityType,
                EntityId = source.EntityId,
                CronExpression = source.CronExpression,
                Comment = source.Comment,
                IsCritical = source.IsCritical,
                NeedsAcknowledgment = source.NeedsAcknowledgment,
                AlertOnFailure = source.AlertOnFailure,
                Retries = source.Retries,
                MaxRetries = source.MaxRetries,
                EscalationNote = source.EscalationNote,
                LastExecuted = source.LastExecuted,
                LastResult = source.LastResult,
                LastError = source.LastError,
                ExtraParams = source.ExtraParams,
                CreatedById = source.CreatedById,
                CreatedBy = source.CreatedBy,
                CreatedAt = source.CreatedAt,
                LastModifiedById = source.LastModifiedById,
                DeviceInfo = source.DeviceInfo,
                SessionId = source.SessionId,
                IpAddress = source.IpAddress
            };
        }

        private static void Copy(ScheduledJob source, ScheduledJob destination)
        {
            destination.Name = source.Name;
            destination.JobType = source.JobType;
            destination.Status = source.Status;
            destination.NextDue = source.NextDue;
            destination.RecurrencePattern = source.RecurrencePattern;
            destination.EntityType = source.EntityType;
            destination.EntityId = source.EntityId;
            destination.CronExpression = source.CronExpression;
            destination.Comment = source.Comment;
            destination.IsCritical = source.IsCritical;
            destination.NeedsAcknowledgment = source.NeedsAcknowledgment;
            destination.AlertOnFailure = source.AlertOnFailure;
            destination.Retries = source.Retries;
            destination.MaxRetries = source.MaxRetries;
            destination.EscalationNote = source.EscalationNote;
            destination.LastExecuted = source.LastExecuted;
            destination.LastResult = source.LastResult;
            destination.LastError = source.LastError;
            destination.ExtraParams = source.ExtraParams;
            destination.CreatedById = source.CreatedById;
            destination.CreatedBy = source.CreatedBy;
            destination.CreatedAt = source.CreatedAt;
            destination.LastModifiedById = source.LastModifiedById;
            destination.DeviceInfo = source.DeviceInfo;
            destination.SessionId = source.SessionId;
            destination.IpAddress = source.IpAddress;
        }
    }

    public sealed class FakeUserCrudService : IUserCrudService
    {
        private readonly List<User> _users = new();
        private readonly List<Role> _roles = new();

        public List<User> CreatedUsers { get; } = new();

        public List<User> UpdatedUsers { get; } = new();

        public List<(int UserId, IReadOnlyCollection<int> Roles)> RoleAssignments { get; } = new();

        public void SeedUser(User user)
        {
            var existing = _users.FirstOrDefault(u => u.Id == user.Id);
            if (existing is null)
            {
                _users.Add(Clone(user));
            }
            else
            {
                Copy(user, existing);
            }
        }

        public void SeedRole(Role role)
        {
            var existing = _roles.FirstOrDefault(r => r.Id == role.Id);
            if (existing is null)
            {
                _roles.Add(Clone(role));
            }
            else
            {
                existing.Name = role.Name;
                existing.Description = role.Description;
            }
        }

        public Task<IReadOnlyList<User>> GetAllAsync()
            => Task.FromResult<IReadOnlyList<User>>(_users.Select(Clone).ToList());

        public Task<User?> TryGetByIdAsync(int id)
        {
            var match = _users.FirstOrDefault(u => u.Id == id);
            return Task.FromResult<User?>(match is null ? null : Clone(match));
        }

        public Task<IReadOnlyList<Role>> GetAllRolesAsync()
            => Task.FromResult<IReadOnlyList<Role>>(_roles.Select(Clone).ToList());

        public Task<int> CreateAsync(User user, string password, UserCrudContext context)
        {
            if (user.Id == 0)
            {
                user.Id = _users.Count == 0 ? 1 : _users.Max(u => u.Id) + 1;
            }

            user.PasswordHash = password;
            var clone = Clone(user);
            _users.Add(clone);
            CreatedUsers.Add(Clone(user));
            return Task.FromResult(user.Id);
        }

        public Task UpdateAsync(User user, string? password, UserCrudContext context)
        {
            var existing = _users.FirstOrDefault(u => u.Id == user.Id);
            if (existing is null)
            {
                _users.Add(Clone(user));
            }
            else
            {
                Copy(user, existing);
                if (!string.IsNullOrWhiteSpace(password))
                {
                    existing.PasswordHash = password!;
                }
            }

            UpdatedUsers.Add(Clone(user));
            return Task.CompletedTask;
        }

        public Task UpdateRoleAssignmentsAsync(int userId, IReadOnlyCollection<int> roleIds, UserCrudContext context)
        {
            RoleAssignments.Add((userId, roleIds.ToArray()));
            return Task.CompletedTask;
        }

        public Task DeactivateAsync(int userId, UserCrudContext context)
        {
            var match = _users.FirstOrDefault(u => u.Id == userId);
            if (match is not null)
            {
                match.Active = false;
            }

            return Task.CompletedTask;
        }

        public void Validate(User user)
        {
            if (string.IsNullOrWhiteSpace(user.Username))
                throw new InvalidOperationException("Username required");
            if (string.IsNullOrWhiteSpace(user.FullName))
                throw new InvalidOperationException("Full name required");
            if (string.IsNullOrWhiteSpace(user.Role))
                throw new InvalidOperationException("Role required");
        }

        private static User Clone(User source)
        {
            return new User
            {
                Id = source.Id,
                Username = source.Username,
                PasswordHash = source.PasswordHash,
                FullName = source.FullName,
                Email = source.Email,
                Phone = source.Phone,
                Role = source.Role,
                DepartmentName = source.DepartmentName,
                Active = source.Active,
                IsLocked = source.IsLocked,
                IsTwoFactorEnabled = source.IsTwoFactorEnabled,
                RoleIds = source.RoleIds?.ToArray() ?? Array.Empty<int>()
            };
        }

        private static void Copy(User source, User destination)
        {
            destination.Username = source.Username;
            destination.PasswordHash = source.PasswordHash;
            destination.FullName = source.FullName;
            destination.Email = source.Email;
            destination.Phone = source.Phone;
            destination.Role = source.Role;
            destination.DepartmentName = source.DepartmentName;
            destination.Active = source.Active;
            destination.IsLocked = source.IsLocked;
            destination.IsTwoFactorEnabled = source.IsTwoFactorEnabled;
            destination.RoleIds = source.RoleIds?.ToArray() ?? Array.Empty<int>();
        }

        private static Role Clone(Role source)
            => new() { Id = source.Id, Name = source.Name, Description = source.Description };
    }

    public sealed class FakeWorkOrderCrudService : IWorkOrderCrudService
<<<<<<< HEAD
=======

>>>>>>> 70171a9e
    {
        private readonly List<WorkOrder> _store = new();

        public List<WorkOrder> Saved => _store;

        public Task<WorkOrder?> TryGetByIdAsync(int id)
            => Task.FromResult<WorkOrder?>(_store.FirstOrDefault(w => w.Id == id));

        public Task<int> CreateAsync(WorkOrder workOrder, WorkOrderCrudContext context)
        {
            if (workOrder.Id == 0)
            {
                workOrder.Id = _store.Count == 0 ? 1 : _store.Max(w => w.Id) + 1;
            }

            _store.Add(Clone(workOrder));
            return Task.FromResult(workOrder.Id);
        }

        public Task UpdateAsync(WorkOrder workOrder, WorkOrderCrudContext context)
        {
            var existing = _store.FirstOrDefault(w => w.Id == workOrder.Id);
            if (existing is null)
            {
                _store.Add(Clone(workOrder));
            }
            else
            {
                Copy(workOrder, existing);
            }

            return Task.CompletedTask;
        }

        public void Validate(WorkOrder workOrder)
        {
            if (string.IsNullOrWhiteSpace(workOrder.Title))
                throw new InvalidOperationException("Title is required.");
            if (string.IsNullOrWhiteSpace(workOrder.Description))
                throw new InvalidOperationException("Description is required.");
            if (string.IsNullOrWhiteSpace(workOrder.Type))
                throw new InvalidOperationException("Type is required.");
            if (workOrder.MachineId <= 0)
                throw new InvalidOperationException("Machine is required.");
            if (workOrder.CreatedById <= 0)
                throw new InvalidOperationException("CreatedBy is required.");
        }

        private static WorkOrder Clone(WorkOrder source)
            => new()
            {
                Id = source.Id,
                Title = source.Title,
                Description = source.Description,
                TaskDescription = source.TaskDescription,
                Type = source.Type,
                Priority = source.Priority,
                Status = source.Status,
                DateOpen = source.DateOpen,
                DueDate = source.DueDate,
                DateClose = source.DateClose,
                RequestedById = source.RequestedById,
                CreatedById = source.CreatedById,
                AssignedToId = source.AssignedToId,
                MachineId = source.MachineId,
                ComponentId = source.ComponentId,
                Result = source.Result,
                Notes = source.Notes
            };

        private static void Copy(WorkOrder source, WorkOrder destination)
        {
            destination.Title = source.Title;
            destination.Description = source.Description;
            destination.TaskDescription = source.TaskDescription;
            destination.Type = source.Type;
            destination.Priority = source.Priority;
            destination.Status = source.Status;
            destination.DateOpen = source.DateOpen;
            destination.DueDate = source.DueDate;
            destination.DateClose = source.DateClose;
            destination.RequestedById = source.RequestedById;
            destination.CreatedById = source.CreatedById;
            destination.AssignedToId = source.AssignedToId;
            destination.MachineId = source.MachineId;
            destination.ComponentId = source.ComponentId;
            destination.Result = source.Result;
            destination.Notes = source.Notes;
        }
    }
}<|MERGE_RESOLUTION|>--- conflicted
+++ resolved
@@ -213,7 +213,6 @@
         public string? SerialNumber { get; set; }
         public string? LifecyclePhase { get; set; }
         public string? Note { get; set; }
-<<<<<<< HEAD
     }
 
     public class Attachment
@@ -239,8 +238,6 @@
     {
         public string? PolicyName { get; set; }
         public DateTime? RetainUntil { get; set; }
-=======
->>>>>>> 70171a9e
     }
 
     public class Attachment
@@ -419,20 +416,12 @@
         public List<Component> Components { get; } = new();
         public List<WorkOrder> WorkOrders { get; } = new();
         public List<Calibration> Calibrations { get; } = new();
-<<<<<<< HEAD
         public List<ScheduledJob> ScheduledJobs { get; } = new();
         public List<Supplier> Suppliers { get; } = new();
         public List<Part> Parts { get; } = new();
         public List<Warehouse> Warehouses { get; } = new();
         public List<Incident> Incidents { get; } = new();
         public List<CapaCase> CapaCases { get; } = new();
-=======
-        public List<Supplier> Suppliers { get; } = new();
-        public List<Part> Parts { get; } = new();
-        public List<Warehouse> Warehouses { get; } = new();
-
-
->>>>>>> 70171a9e
 
         public Task<IReadOnlyList<Machine>> GetAllAsync()
             => Task.FromResult<IReadOnlyList<Machine>>(_store.ToList());
@@ -462,7 +451,6 @@
         public Task<List<Calibration>> GetAllCalibrationsAsync()
             => Task.FromResult(Calibrations);
 
-<<<<<<< HEAD
         public Task<List<ScheduledJob>> GetAllScheduledJobsFullAsync()
             => Task.FromResult(ScheduledJobs);
 
@@ -472,8 +460,6 @@
         public Task<List<CapaCase>> GetAllCapaCasesAsync()
             => Task.FromResult(CapaCases);
 
-=======
->>>>>>> 70171a9e
         public Task<List<Supplier>> GetAllSuppliersAsync()
             => Task.FromResult(Suppliers);
 
@@ -487,10 +473,6 @@
 
         public Task<IReadOnlyList<PickedFile>> PickFilesAsync(FilePickerRequest request, CancellationToken cancellationToken = default)
             => Task.FromResult(Files);
-<<<<<<< HEAD
-=======
-
->>>>>>> 70171a9e
     }
 }
 
@@ -566,86 +548,7 @@
 
         public Task RemoveLinkAsync(string entityType, int entityId, int attachmentId, CancellationToken token = default)
             => Task.CompletedTask;
-<<<<<<< HEAD
-=======
-
-    }
-}
-
-namespace YasGMP.Services.Interfaces
-{
-    using System;
-    using System.Collections.Generic;
-    using System.IO;
-    using System.Threading;
-    using System.Threading.Tasks;
-    using YasGMP.Models;
-
-    public interface IAuthContext
-    {
-        User? CurrentUser { get; }
-        string CurrentSessionId { get; }
-        string CurrentDeviceInfo { get; }
-        string CurrentIpAddress { get; }
-    }
-
-    public sealed class TestAuthContext : IAuthContext
-    {
-        public User? CurrentUser { get; set; }
-        public string CurrentSessionId { get; set; } = Guid.NewGuid().ToString("N");
-        public string CurrentDeviceInfo { get; set; } = "TestRig";
-        public string CurrentIpAddress { get; set; } = "127.0.0.1";
-    }
-
-    public sealed class TestAttachmentService : IAttachmentService
-    {
-        private int _nextId = 1;
-
-        public List<AttachmentUploadRequest> Uploads { get; } = new();
-
-        public Task<AttachmentUploadResult> UploadAsync(Stream content, AttachmentUploadRequest request, CancellationToken token = default)
-        {
-            Uploads.Add(request);
-            var attachment = new Attachment
-            {
-                Id = _nextId++,
-                FileName = request.FileName,
-                EntityTable = request.EntityType,
-                EntityId = request.EntityId
-            };
-            var link = new AttachmentLink
-            {
-                Id = attachment.Id,
-                EntityType = request.EntityType,
-                EntityId = request.EntityId
-            };
-            var retention = new RetentionPolicy
-            {
-                PolicyName = request.RetentionPolicyName,
-                RetainUntil = request.RetainUntil
-            };
-            return Task.FromResult(new AttachmentUploadResult(attachment, link, retention));
-        }
-
-        public Task<Attachment?> FindByHashAsync(string sha256, CancellationToken token = default)
-            => Task.FromResult<Attachment?>(null);
-
-        public Task<Attachment?> FindByHashAndSizeAsync(string sha256, long fileSize, CancellationToken token = default)
-            => Task.FromResult<Attachment?>(null);
-
-        public Task<AttachmentStreamResult> StreamContentAsync(int attachmentId, Stream destination, AttachmentReadRequest? request = null, CancellationToken token = default)
-            => Task.FromResult(new AttachmentStreamResult(new Attachment { Id = attachmentId }, 0, 0, false, request));
-
-        public Task<IReadOnlyList<AttachmentLinkWithAttachment>> GetLinksForEntityAsync(string entityType, int entityId, CancellationToken token = default)
-            => Task.FromResult<IReadOnlyList<AttachmentLinkWithAttachment>>(Array.Empty<AttachmentLinkWithAttachment>());
-
-        public Task RemoveLinkAsync(int linkId, CancellationToken token = default)
-            => Task.CompletedTask;
-
-        public Task RemoveLinkAsync(string entityType, int entityId, int attachmentId, CancellationToken token = default)
-            => Task.CompletedTask;
-
->>>>>>> 70171a9e
+
     }
 }
 
@@ -5647,26 +5550,8 @@
             return Task.FromResult(incident.Id);
         }
 
-<<<<<<< HEAD
         public Task UpdateAsync(Incident incident, IncidentCrudContext context)
-=======
-    public enum FormMode
-    {
-        View,
-        Find,
-        Add,
-        Update
-    }
-
-    public abstract class ModuleDocumentViewModel
-    {
-        protected ModuleDocumentViewModel(
-            string moduleKey,
-            string title,
-            ICflDialogService _,
-            IShellInteractionService __,
-            IModuleNavigationService ___)
->>>>>>> 70171a9e
+
         {
             var existing = _store.FirstOrDefault(i => i.Id == incident.Id);
             if (existing is null)
@@ -5755,20 +5640,7 @@
     {
         private readonly List<ChangeControl> _store = new();
 
-<<<<<<< HEAD
         public List<ChangeControl> Saved => _store;
-=======
-        public List<string> ValidationMessages { get; } = new();
-
-        public bool IsDirty { get; private set; }
-
-        public FormMode Mode { get; set; } = FormMode.View;
-
-        public bool IsInEditMode => Mode is FormMode.Add or FormMode.Update;
-
-        protected static IReadOnlyList<ModuleRecord> ToReadOnlyList(IEnumerable<ModuleRecord> source)
-            => source as IReadOnlyList<ModuleRecord> ?? source.ToList();
->>>>>>> 70171a9e
 
         public Task<IReadOnlyList<ChangeControl>> GetAllAsync()
             => Task.FromResult<IReadOnlyList<ChangeControl>>(_store.Select(Clone).ToList());
@@ -5817,16 +5689,6 @@
                 throw new InvalidOperationException("Code is required.");
             }
         }
-<<<<<<< HEAD
-=======
-
-        protected void MarkDirty() => IsDirty = true;
-
-        protected void ResetDirty() => IsDirty = false;
-
-        protected void ClearValidationMessages() => ValidationMessages.Clear();
-    }
->>>>>>> 70171a9e
 
         public string NormalizeStatus(string? status)
             => string.IsNullOrWhiteSpace(status) ? "Draft" : status.Trim();
@@ -6534,7 +6396,6 @@
         }
     }
 
-<<<<<<< HEAD
     public sealed class FakeSupplierCrudService : ISupplierCrudService
     {
         private readonly List<Supplier> _store = new();
@@ -6638,8 +6499,6 @@
         }
     }
 
-=======
->>>>>>> 70171a9e
     public sealed class FakeWarehouseCrudService : IWarehouseCrudService
     {
         private readonly List<Warehouse> _store = new();
@@ -7050,10 +6909,6 @@
     }
 
     public sealed class FakeWorkOrderCrudService : IWorkOrderCrudService
-<<<<<<< HEAD
-=======
-
->>>>>>> 70171a9e
     {
         private readonly List<WorkOrder> _store = new();
 
