--- conflicted
+++ resolved
@@ -53,11 +53,8 @@
                         svc.AddSingleton<ICflDialogService, CflDialogService>();
                         svc.AddSingleton<AuditService>();
                         svc.AddSingleton<WorkOrderAuditService>();
-<<<<<<< HEAD
                         svc.AddTransient<ICapaAuditService, CapaAuditService>();
                         svc.AddTransient<INotificationService, NotificationService>();
-=======
->>>>>>> 8c5885b1
                         svc.AddTransient<WorkOrderService>();
                         svc.AddTransient<IWorkOrderCrudService, WorkOrderCrudServiceAdapter>();
                         svc.AddTransient<MachineService>();
@@ -66,20 +63,14 @@
                         svc.AddTransient<PartService>();
                         svc.AddTransient<IIncidentAuditService, IncidentAuditService>();
                         svc.AddTransient<IncidentService>();
-<<<<<<< HEAD
                         svc.AddTransient<CAPAService>();
-=======
->>>>>>> 8c5885b1
                         svc.AddTransient<IMachineCrudService, MachineCrudServiceAdapter>();
                         svc.AddTransient<IComponentCrudService, ComponentCrudServiceAdapter>();
                         svc.AddTransient<IPartCrudService, PartCrudServiceAdapter>();
                         svc.AddTransient<IWarehouseCrudService, WarehouseCrudServiceAdapter>();
                         svc.AddTransient<ICalibrationCrudService, CalibrationCrudServiceAdapter>();
                         svc.AddTransient<IIncidentCrudService, IncidentCrudServiceAdapter>();
-<<<<<<< HEAD
                         svc.AddTransient<ICapaCrudService, CapaCrudServiceAdapter>();
-=======
->>>>>>> 8c5885b1
                         svc.AddSingleton<ShellInteractionService>();
                         svc.AddSingleton<IModuleNavigationService>(sp => sp.GetRequiredService<ShellInteractionService>());
                         svc.AddSingleton<IShellInteractionService>(sp => sp.GetRequiredService<ShellInteractionService>());
