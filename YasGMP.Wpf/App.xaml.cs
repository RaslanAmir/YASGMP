using System;
using System.Windows;
using Microsoft.Extensions.Configuration;
using Microsoft.Extensions.DependencyInjection;
using Microsoft.Extensions.Hosting;
using YasGMP.AppCore.DependencyInjection;
using YasGMP.Common;
using YasGMP.Services;
using YasGMP.Services.Interfaces;
using YasGMP.Wpf.Services;
using YasGMP.Wpf.ViewModels;
using YasGMP.Wpf.ViewModels.Modules;

namespace YasGMP.Wpf
{
    /// <summary>
    /// Bootstrapper for the YasGMP WPF shell. Wires the generic host, DI and root window.
    /// </summary>
    public partial class App : Application
    {
        private IHost? _host;

        protected override void OnStartup(StartupEventArgs e)
        {
            base.OnStartup(e);

            _host = Host.CreateDefaultBuilder()
                .ConfigureAppConfiguration((_, cfg) =>
                {
                    cfg.SetBasePath(AppContext.BaseDirectory);
                    cfg.AddJsonFile("appsettings.json", optional: true, reloadOnChange: true);
                })
                .ConfigureServices((ctx, services) =>
                {
                    services.AddSingleton(ctx.Configuration);

                    var connectionString = ResolveConnectionString(ctx.Configuration);
                    services.AddSingleton(new DatabaseOptions(connectionString));

                    services.AddYasGmpCoreServices(core =>
                    {
                        core.UseConnectionString(connectionString);
                        core.UseDatabaseService<DatabaseService>((_, conn) => new DatabaseService(conn));

                        var svc = core.Services;
                        svc.AddSingleton<IUserSession, UserSession>();
                        svc.AddSingleton<IPlatformService, WpfPlatformService>();
                        svc.AddSingleton<IAuthContext, WpfAuthContext>();
                        svc.AddSingleton<IUiDispatcher, WpfUiDispatcher>();
                        svc.AddSingleton<IDialogService, WpfDialogService>();
                        svc.AddSingleton<IFilePicker, WpfFilePicker>();
                        svc.AddSingleton<IAttachmentService, AttachmentService>();
                        svc.AddSingleton<ICflDialogService, CflDialogService>();
                        svc.AddSingleton<AuditService>();
                        svc.AddSingleton<WorkOrderAuditService>();
                        svc.AddTransient<WorkOrderService>();
                        svc.AddTransient<IWorkOrderCrudService, WorkOrderCrudServiceAdapter>();
                        svc.AddTransient<MachineService>();
                        svc.AddTransient<ComponentService>();
                        svc.AddTransient<CalibrationService>();
                        svc.AddTransient<PartService>();
<<<<<<< HEAD
                        svc.AddTransient<IIncidentAuditService, IncidentAuditService>();
                        svc.AddTransient<IncidentService>();
=======
>>>>>>> dedf5f56
                        svc.AddTransient<IMachineCrudService, MachineCrudServiceAdapter>();
                        svc.AddTransient<IComponentCrudService, ComponentCrudServiceAdapter>();
                        svc.AddTransient<IPartCrudService, PartCrudServiceAdapter>();
                        svc.AddTransient<IWarehouseCrudService, WarehouseCrudServiceAdapter>();
                        svc.AddTransient<ICalibrationCrudService, CalibrationCrudServiceAdapter>();
<<<<<<< HEAD
                        svc.AddTransient<IIncidentCrudService, IncidentCrudServiceAdapter>();
=======
>>>>>>> dedf5f56
                        svc.AddSingleton<ShellInteractionService>();
                        svc.AddSingleton<IModuleNavigationService>(sp => sp.GetRequiredService<ShellInteractionService>());
                        svc.AddSingleton<IShellInteractionService>(sp => sp.GetRequiredService<ShellInteractionService>());
                        svc.AddSingleton<ModulesPaneViewModel>();
                        svc.AddSingleton<InspectorPaneViewModel>();
                        svc.AddSingleton<ShellStatusBarViewModel>();
                        svc.AddSingleton<DebugSmokeTestService>();
                        svc.AddTransient<DashboardModuleViewModel>();
                        svc.AddTransient<AssetsModuleViewModel>();
                        svc.AddTransient<ComponentsModuleViewModel>();
                        svc.AddTransient<WarehouseModuleViewModel>();
                        svc.AddTransient<WorkOrdersModuleViewModel>();
                        svc.AddTransient<CalibrationModuleViewModel>();
                        svc.AddTransient<PartsModuleViewModel>();
                        svc.AddTransient<SuppliersModuleViewModel>();
                        svc.AddTransient<CapaModuleViewModel>();
                        svc.AddTransient<IncidentsModuleViewModel>();
                        svc.AddTransient<ChangeControlModuleViewModel>();
                        svc.AddTransient<SchedulingModuleViewModel>();
                        svc.AddTransient<SecurityModuleViewModel>();
                        svc.AddTransient<AdminModuleViewModel>();
                        svc.AddTransient<AuditModuleViewModel>();
                        svc.AddTransient<DiagnosticsModuleViewModel>();
                        svc.AddTransient<AttachmentsModuleViewModel>();

                        svc.AddSingleton<ModuleRegistry>(sp =>
                        {
                            var registry = new ModuleRegistry(sp);
                            registry.Register<DashboardModuleViewModel>(DashboardModuleViewModel.ModuleKey, "Dashboard", "Cockpit", "Operations overview and KPIs");
                            registry.Register<AssetsModuleViewModel>(AssetsModuleViewModel.ModuleKey, "Assets", "Maintenance", "Asset register and lifecycle");
                            registry.Register<ComponentsModuleViewModel>(ComponentsModuleViewModel.ModuleKey, "Components", "Maintenance", "Component hierarchy and lifecycle");
                            registry.Register<WarehouseModuleViewModel>(WarehouseModuleViewModel.ModuleKey, "Warehouse", "Maintenance", "Warehouse master data");
                            registry.Register<WorkOrdersModuleViewModel>(WorkOrdersModuleViewModel.ModuleKey, "Work Orders", "Maintenance", "Corrective and preventive jobs");
                            registry.Register<CalibrationModuleViewModel>(CalibrationModuleViewModel.ModuleKey, "Calibration", "Maintenance", "Calibration records");
                            registry.Register<PartsModuleViewModel>(PartsModuleViewModel.ModuleKey, "Parts", "Maintenance", "Parts and spare stock");
                            registry.Register<SuppliersModuleViewModel>(SuppliersModuleViewModel.ModuleKey, "Suppliers", "Supply Chain", "Approved suppliers and contractors");
                            registry.Register<CapaModuleViewModel>(CapaModuleViewModel.ModuleKey, "CAPA", "Quality", "Corrective actions and preventive plans");
                            registry.Register<IncidentsModuleViewModel>(IncidentsModuleViewModel.ModuleKey, "Incidents", "Quality", "Incident intake and investigations");
                            registry.Register<ChangeControlModuleViewModel>(ChangeControlModuleViewModel.ModuleKey, "Change Control", "Quality", "Change control workflow");
                            registry.Register<SchedulingModuleViewModel>(SchedulingModuleViewModel.ModuleKey, "Scheduling", "Planning", "Automated job schedules");
                            registry.Register<SecurityModuleViewModel>(SecurityModuleViewModel.ModuleKey, "Security", "Administration", "Users and security roles");
                            registry.Register<AdminModuleViewModel>(AdminModuleViewModel.ModuleKey, "Administration", "Administration", "Global configuration settings");
                            registry.Register<AuditModuleViewModel>(AuditModuleViewModel.ModuleKey, "Audit Trail", "Compliance", "System event history");
                            registry.Register<DiagnosticsModuleViewModel>(DiagnosticsModuleViewModel.ModuleKey, "Diagnostics", "Diagnostics", "Telemetry snapshots and health checks");
                            registry.Register<AttachmentsModuleViewModel>(AttachmentsModuleViewModel.ModuleKey, "Attachments", "Documents", "File attachments and certificates");
                            return registry;
                        });
                        svc.AddSingleton<IModuleRegistry>(sp => sp.GetRequiredService<ModuleRegistry>());
                        svc.AddSingleton<DockLayoutPersistenceService>();
                        svc.AddSingleton<ShellLayoutController>();

                        svc.AddSingleton<MainWindowViewModel>();
                        svc.AddSingleton<MainWindow>();
                    });
                })
                .Build();

            ServiceLocator.Initialize(_host.Services);

            _host.Start();

            var window = _host.Services.GetRequiredService<MainWindow>();
            window.Show();
        }

        protected override void OnExit(ExitEventArgs e)
        {
            if (_host != null)
            {
                try
                {
                    _host.StopAsync(TimeSpan.FromSeconds(2)).GetAwaiter().GetResult();
                }
                catch
                {
                    // ignore shutdown failures
                }
                finally
                {
                    _host.Dispose();
                }
            }

            base.OnExit(e);
        }

        private static string ResolveConnectionString(IConfiguration configuration)
        {
            var conn = configuration.GetConnectionString("MySqlDb")
                       ?? configuration["ConnectionStrings:MySqlDb"]
                       ?? string.Empty;

            if (string.IsNullOrWhiteSpace(conn))
            {
                return "Server=127.0.0.1;Port=3306;Database=YASGMP;User ID=yasgmp_app;Password=Jasenka1;Character Set=utf8mb4;Connection Timeout=5;Default Command Timeout=30;Pooling=true;Minimum Pool Size=0;Maximum Pool Size=50;";
            }

            return conn;
        }
    }
}<|MERGE_RESOLUTION|>--- conflicted
+++ resolved
@@ -59,20 +59,14 @@
                         svc.AddTransient<ComponentService>();
                         svc.AddTransient<CalibrationService>();
                         svc.AddTransient<PartService>();
-<<<<<<< HEAD
                         svc.AddTransient<IIncidentAuditService, IncidentAuditService>();
                         svc.AddTransient<IncidentService>();
-=======
->>>>>>> dedf5f56
                         svc.AddTransient<IMachineCrudService, MachineCrudServiceAdapter>();
                         svc.AddTransient<IComponentCrudService, ComponentCrudServiceAdapter>();
                         svc.AddTransient<IPartCrudService, PartCrudServiceAdapter>();
                         svc.AddTransient<IWarehouseCrudService, WarehouseCrudServiceAdapter>();
                         svc.AddTransient<ICalibrationCrudService, CalibrationCrudServiceAdapter>();
-<<<<<<< HEAD
                         svc.AddTransient<IIncidentCrudService, IncidentCrudServiceAdapter>();
-=======
->>>>>>> dedf5f56
                         svc.AddSingleton<ShellInteractionService>();
                         svc.AddSingleton<IModuleNavigationService>(sp => sp.GetRequiredService<ShellInteractionService>());
                         svc.AddSingleton<IShellInteractionService>(sp => sp.GetRequiredService<ShellInteractionService>());
