using System;
using System.Windows;
using Microsoft.Extensions.Configuration;
using Microsoft.Extensions.DependencyInjection;
using Microsoft.Extensions.Hosting;
using YasGMP.AppCore.DependencyInjection;
using YasGMP.Common;
using YasGMP.Services;
using YasGMP.Services.Interfaces;
using YasGMP.Wpf.Services;
using YasGMP.Wpf.ViewModels;
using YasGMP.Wpf.ViewModels.Modules;

namespace YasGMP.Wpf
{
    /// <summary>
    /// Bootstrapper for the YasGMP WPF shell. Wires the generic host, DI and root window.
    /// </summary>
    public partial class App : Application
    {
        private IHost? _host;

        protected override void OnStartup(StartupEventArgs e)
        {
            base.OnStartup(e);

            _host = Host.CreateDefaultBuilder()
                .ConfigureAppConfiguration((_, cfg) =>
                {
                    cfg.SetBasePath(AppContext.BaseDirectory);
                    cfg.AddJsonFile("appsettings.json", optional: true, reloadOnChange: true);
                })
                .ConfigureServices((ctx, services) =>
                {
                    services.AddSingleton(ctx.Configuration);

                    var connectionString = ResolveConnectionString(ctx.Configuration);
                    services.AddSingleton(new DatabaseOptions(connectionString));

                    services.AddYasGmpCoreServices(core =>
                    {
                        core.UseConnectionString(connectionString);
                        core.UseDatabaseService<DatabaseService>((_, conn) => new DatabaseService(conn));

                        var svc = core.Services;
                        svc.AddSingleton<IUserSession, UserSession>();
                        svc.AddSingleton<IPlatformService, WpfPlatformService>();
                        svc.AddSingleton<IAuthContext, WpfAuthContext>();
                        svc.AddSingleton<IUiDispatcher, WpfUiDispatcher>();
                        svc.AddSingleton<IDialogService, WpfDialogService>();
                        svc.AddSingleton<IFilePicker, WpfFilePicker>();
                        svc.AddSingleton<IAttachmentService, AttachmentService>();
                        svc.AddSingleton<ICflDialogService, CflDialogService>();
                        svc.AddSingleton<AuditService>();
                        svc.AddSingleton<WorkOrderAuditService>();
                        svc.AddTransient<ICapaAuditService, CapaAuditService>();
                        svc.AddTransient<INotificationService, NotificationService>();
                        svc.AddTransient<WorkOrderService>();
                        svc.AddTransient<IWorkOrderCrudService, WorkOrderCrudServiceAdapter>();
                        svc.AddTransient<MachineService>();
                        svc.AddTransient<ComponentService>();
                        svc.AddTransient<CalibrationService>();
                        svc.AddTransient<PartService>();
<<<<<<< HEAD
                        svc.AddTransient<ChangeControlService>();
=======
>>>>>>> 4cec5191
                        svc.AddTransient<IIncidentAuditService, IncidentAuditService>();
                        svc.AddTransient<IncidentService>();
                        svc.AddTransient<CAPAService>();
                        svc.AddTransient<IMachineCrudService, MachineCrudServiceAdapter>();
                        svc.AddTransient<IComponentCrudService, ComponentCrudServiceAdapter>();
                        svc.AddTransient<IPartCrudService, PartCrudServiceAdapter>();
                        svc.AddTransient<IWarehouseCrudService, WarehouseCrudServiceAdapter>();
                        svc.AddTransient<ICalibrationCrudService, CalibrationCrudServiceAdapter>();
                        svc.AddTransient<IIncidentCrudService, IncidentCrudServiceAdapter>();
                        svc.AddTransient<ICapaCrudService, CapaCrudServiceAdapter>();
<<<<<<< HEAD
                        svc.AddTransient<IChangeControlCrudService, ChangeControlCrudServiceAdapter>();
=======
>>>>>>> 4cec5191
                        svc.AddSingleton<ShellInteractionService>();
                        svc.AddSingleton<IModuleNavigationService>(sp => sp.GetRequiredService<ShellInteractionService>());
                        svc.AddSingleton<IShellInteractionService>(sp => sp.GetRequiredService<ShellInteractionService>());
                        svc.AddSingleton<ModulesPaneViewModel>();
                        svc.AddSingleton<InspectorPaneViewModel>();
                        svc.AddSingleton<ShellStatusBarViewModel>();
                        svc.AddSingleton<DebugSmokeTestService>();
                        svc.AddTransient<DashboardModuleViewModel>();
                        svc.AddTransient<AssetsModuleViewModel>();
                        svc.AddTransient<ComponentsModuleViewModel>();
                        svc.AddTransient<WarehouseModuleViewModel>();
                        svc.AddTransient<WorkOrdersModuleViewModel>();
                        svc.AddTransient<CalibrationModuleViewModel>();
                        svc.AddTransient<PartsModuleViewModel>();
                        svc.AddTransient<SuppliersModuleViewModel>();
                        svc.AddTransient<CapaModuleViewModel>();
                        svc.AddTransient<IncidentsModuleViewModel>();
                        svc.AddTransient<ChangeControlModuleViewModel>();
                        svc.AddTransient<SchedulingModuleViewModel>();
                        svc.AddTransient<SecurityModuleViewModel>();
                        svc.AddTransient<AdminModuleViewModel>();
                        svc.AddTransient<AuditModuleViewModel>();
                        svc.AddTransient<DiagnosticsModuleViewModel>();
                        svc.AddTransient<AttachmentsModuleViewModel>();

                        svc.AddSingleton<ModuleRegistry>(sp =>
                        {
                            var registry = new ModuleRegistry(sp);
                            registry.Register<DashboardModuleViewModel>(DashboardModuleViewModel.ModuleKey, "Dashboard", "Cockpit", "Operations overview and KPIs");
                            registry.Register<AssetsModuleViewModel>(AssetsModuleViewModel.ModuleKey, "Assets", "Maintenance", "Asset register and lifecycle");
                            registry.Register<ComponentsModuleViewModel>(ComponentsModuleViewModel.ModuleKey, "Components", "Maintenance", "Component hierarchy and lifecycle");
                            registry.Register<WarehouseModuleViewModel>(WarehouseModuleViewModel.ModuleKey, "Warehouse", "Maintenance", "Warehouse master data");
                            registry.Register<WorkOrdersModuleViewModel>(WorkOrdersModuleViewModel.ModuleKey, "Work Orders", "Maintenance", "Corrective and preventive jobs");
                            registry.Register<CalibrationModuleViewModel>(CalibrationModuleViewModel.ModuleKey, "Calibration", "Maintenance", "Calibration records");
                            registry.Register<PartsModuleViewModel>(PartsModuleViewModel.ModuleKey, "Parts", "Maintenance", "Parts and spare stock");
                            registry.Register<SuppliersModuleViewModel>(SuppliersModuleViewModel.ModuleKey, "Suppliers", "Supply Chain", "Approved suppliers and contractors");
                            registry.Register<CapaModuleViewModel>(CapaModuleViewModel.ModuleKey, "CAPA", "Quality", "Corrective actions and preventive plans");
                            registry.Register<IncidentsModuleViewModel>(IncidentsModuleViewModel.ModuleKey, "Incidents", "Quality", "Incident intake and investigations");
                            registry.Register<ChangeControlModuleViewModel>(ChangeControlModuleViewModel.ModuleKey, "Change Control", "Quality", "Change control workflow");
                            registry.Register<SchedulingModuleViewModel>(SchedulingModuleViewModel.ModuleKey, "Scheduling", "Planning", "Automated job schedules");
                            registry.Register<SecurityModuleViewModel>(SecurityModuleViewModel.ModuleKey, "Security", "Administration", "Users and security roles");
                            registry.Register<AdminModuleViewModel>(AdminModuleViewModel.ModuleKey, "Administration", "Administration", "Global configuration settings");
                            registry.Register<AuditModuleViewModel>(AuditModuleViewModel.ModuleKey, "Audit Trail", "Compliance", "System event history");
                            registry.Register<DiagnosticsModuleViewModel>(DiagnosticsModuleViewModel.ModuleKey, "Diagnostics", "Diagnostics", "Telemetry snapshots and health checks");
                            registry.Register<AttachmentsModuleViewModel>(AttachmentsModuleViewModel.ModuleKey, "Attachments", "Documents", "File attachments and certificates");
                            return registry;
                        });
                        svc.AddSingleton<IModuleRegistry>(sp => sp.GetRequiredService<ModuleRegistry>());
                        svc.AddSingleton<DockLayoutPersistenceService>();
                        svc.AddSingleton<ShellLayoutController>();

                        svc.AddSingleton<MainWindowViewModel>();
                        svc.AddSingleton<MainWindow>();
                    });
                })
                .Build();

            ServiceLocator.Initialize(_host.Services);

            _host.Start();

            var window = _host.Services.GetRequiredService<MainWindow>();
            window.Show();
        }

        protected override void OnExit(ExitEventArgs e)
        {
            if (_host != null)
            {
                try
                {
                    _host.StopAsync(TimeSpan.FromSeconds(2)).GetAwaiter().GetResult();
                }
                catch
                {
                    // ignore shutdown failures
                }
                finally
                {
                    _host.Dispose();
                }
            }

            base.OnExit(e);
        }

        private static string ResolveConnectionString(IConfiguration configuration)
        {
            var conn = configuration.GetConnectionString("MySqlDb")
                       ?? configuration["ConnectionStrings:MySqlDb"]
                       ?? string.Empty;

            if (string.IsNullOrWhiteSpace(conn))
            {
                return "Server=127.0.0.1;Port=3306;Database=YASGMP;User ID=yasgmp_app;Password=Jasenka1;Character Set=utf8mb4;Connection Timeout=5;Default Command Timeout=30;Pooling=true;Minimum Pool Size=0;Maximum Pool Size=50;";
            }

            return conn;
        }
    }
}<|MERGE_RESOLUTION|>--- conflicted
+++ resolved
@@ -61,10 +61,8 @@
                         svc.AddTransient<ComponentService>();
                         svc.AddTransient<CalibrationService>();
                         svc.AddTransient<PartService>();
-<<<<<<< HEAD
                         svc.AddTransient<ChangeControlService>();
-=======
->>>>>>> 4cec5191
+
                         svc.AddTransient<IIncidentAuditService, IncidentAuditService>();
                         svc.AddTransient<IncidentService>();
                         svc.AddTransient<CAPAService>();
@@ -75,10 +73,8 @@
                         svc.AddTransient<ICalibrationCrudService, CalibrationCrudServiceAdapter>();
                         svc.AddTransient<IIncidentCrudService, IncidentCrudServiceAdapter>();
                         svc.AddTransient<ICapaCrudService, CapaCrudServiceAdapter>();
-<<<<<<< HEAD
                         svc.AddTransient<IChangeControlCrudService, ChangeControlCrudServiceAdapter>();
-=======
->>>>>>> 4cec5191
+
                         svc.AddSingleton<ShellInteractionService>();
                         svc.AddSingleton<IModuleNavigationService>(sp => sp.GetRequiredService<ShellInteractionService>());
                         svc.AddSingleton<IShellInteractionService>(sp => sp.GetRequiredService<ShellInteractionService>());
