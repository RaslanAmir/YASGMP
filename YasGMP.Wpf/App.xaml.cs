--- conflicted
+++ resolved
@@ -75,12 +75,8 @@
                         svc.AddTransient<ICapaCrudService, CapaCrudServiceAdapter>();
                         svc.AddTransient<IChangeControlCrudService, ChangeControlCrudServiceAdapter>();
                         svc.AddTransient<IValidationCrudService, ValidationCrudServiceAdapter>();
-<<<<<<< HEAD
                         svc.AddTransient<IScheduledJobCrudService, ScheduledJobCrudServiceAdapter>();
-=======
-
->>>>>>> 1c8a1956
-                        svc.AddSingleton<ShellInteractionService>();
+                       svc.AddSingleton<ShellInteractionService>();
                         svc.AddSingleton<IModuleNavigationService>(sp => sp.GetRequiredService<ShellInteractionService>());
                         svc.AddSingleton<IShellInteractionService>(sp => sp.GetRequiredService<ShellInteractionService>());
                         svc.AddSingleton<ModulesPaneViewModel>();
