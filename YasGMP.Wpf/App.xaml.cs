--- conflicted
+++ resolved
@@ -54,10 +54,9 @@
                         svc.AddSingleton<AuditService>();
                         svc.AddSingleton<WorkOrderAuditService>();
                         svc.AddTransient<WorkOrderService>();
-<<<<<<< HEAD
+
                         svc.AddTransient<IWorkOrderCrudService, WorkOrderCrudServiceAdapter>();
-=======
->>>>>>> 57f7faaf
+
                         svc.AddTransient<MachineService>();
                         svc.AddTransient<ComponentService>();
                         svc.AddTransient<CalibrationService>();
@@ -66,11 +65,10 @@
                         svc.AddTransient<IComponentCrudService, ComponentCrudServiceAdapter>();
                         svc.AddTransient<IPartCrudService, PartCrudServiceAdapter>();
                         svc.AddTransient<IWarehouseCrudService, WarehouseCrudServiceAdapter>();
-<<<<<<< HEAD
-=======
+
                         svc.AddTransient<IMachineCrudService, MachineCrudServiceAdapter>();
                         svc.AddTransient<IComponentCrudService, ComponentCrudServiceAdapter>();
->>>>>>> 57f7faaf
+
                         svc.AddTransient<ICalibrationCrudService, CalibrationCrudServiceAdapter>();
                         svc.AddSingleton<ShellInteractionService>();
                         svc.AddSingleton<IModuleNavigationService>(sp => sp.GetRequiredService<ShellInteractionService>());
