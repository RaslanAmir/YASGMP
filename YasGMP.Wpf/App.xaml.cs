--- conflicted
+++ resolved
@@ -57,16 +57,16 @@
                         svc.AddTransient<MachineService>();
                         svc.AddTransient<ComponentService>();
                         svc.AddTransient<CalibrationService>();
-<<<<<<< HEAD
+
                         svc.AddTransient<PartService>();
                         svc.AddTransient<IMachineCrudService, MachineCrudServiceAdapter>();
                         svc.AddTransient<IComponentCrudService, ComponentCrudServiceAdapter>();
                         svc.AddTransient<IPartCrudService, PartCrudServiceAdapter>();
                         svc.AddTransient<IWarehouseCrudService, WarehouseCrudServiceAdapter>();
-=======
+
                         svc.AddTransient<IMachineCrudService, MachineCrudServiceAdapter>();
                         svc.AddTransient<IComponentCrudService, ComponentCrudServiceAdapter>();
->>>>>>> 79a78a6c
+
                         svc.AddTransient<ICalibrationCrudService, CalibrationCrudServiceAdapter>();
                         svc.AddSingleton<ShellInteractionService>();
                         svc.AddSingleton<IModuleNavigationService>(sp => sp.GetRequiredService<ShellInteractionService>());
