using System;
using System.Windows;
using Microsoft.Extensions.Configuration;
using Microsoft.Extensions.DependencyInjection;
using Microsoft.Extensions.Hosting;
using YasGMP.AppCore.DependencyInjection;
using YasGMP.Common;
using YasGMP.Services;
using YasGMP.Services.Interfaces;
using YasGMP.Wpf.Services;
using YasGMP.Wpf.ViewModels;
using YasGMP.Wpf.ViewModels.Modules;

namespace YasGMP.Wpf
{
    /// <summary>
    /// Bootstrapper for the YasGMP WPF shell. Wires the generic host, DI and root window.
    /// </summary>
    public partial class App : Application
    {
        private IHost? _host;

        protected override void OnStartup(StartupEventArgs e)
        {
            base.OnStartup(e);

            _host = Host.CreateDefaultBuilder()
                .ConfigureAppConfiguration((_, cfg) =>
                {
                    cfg.SetBasePath(AppContext.BaseDirectory);
                    cfg.AddJsonFile("appsettings.json", optional: true, reloadOnChange: true);
                })
                .ConfigureServices((ctx, services) =>
                {
                    services.AddSingleton(ctx.Configuration);

                    var connectionString = ResolveConnectionString(ctx.Configuration);
                    services.AddSingleton(new DatabaseOptions(connectionString));

                    services.AddYasGmpCoreServices(core =>
                    {
                        core.UseConnectionString(connectionString);
                        core.UseDatabaseService<DatabaseService>((_, conn) => new DatabaseService(conn));

                        var svc = core.Services;
                        svc.AddSingleton<IUserSession, UserSession>();
                        svc.AddSingleton<IPlatformService, WpfPlatformService>();
                        svc.AddSingleton<IAuthContext, WpfAuthContext>();
                        svc.AddSingleton<IUiDispatcher, WpfUiDispatcher>();
                        svc.AddSingleton<IDialogService, WpfDialogService>();
                        svc.AddSingleton<IFilePicker, WpfFilePicker>();
                        svc.AddSingleton<IAttachmentService, AttachmentService>();
                        svc.AddSingleton<ICflDialogService, CflDialogService>();
                        svc.AddSingleton<AuditService>();
                        svc.AddSingleton<WorkOrderAuditService>();
                        svc.AddTransient<ICapaAuditService, CapaAuditService>();
                        svc.AddTransient<INotificationService, NotificationService>();
                        svc.AddTransient<WorkOrderService>();
                        svc.AddTransient<IWorkOrderCrudService, WorkOrderCrudServiceAdapter>();
                        svc.AddTransient<MachineService>();
                        svc.AddTransient<ComponentService>();
                        svc.AddTransient<CalibrationService>();
                        svc.AddTransient<PartService>();
                        svc.AddTransient<ChangeControlService>();
<<<<<<< HEAD
                        svc.AddTransient<ValidationService>();
=======

>>>>>>> 26e7b228
                        svc.AddTransient<IIncidentAuditService, IncidentAuditService>();
                        svc.AddTransient<IncidentService>();
                        svc.AddTransient<CAPAService>();
                        svc.AddTransient<IMachineCrudService, MachineCrudServiceAdapter>();
                        svc.AddTransient<IComponentCrudService, ComponentCrudServiceAdapter>();
                        svc.AddTransient<IPartCrudService, PartCrudServiceAdapter>();
                        svc.AddTransient<IWarehouseCrudService, WarehouseCrudServiceAdapter>();
                        svc.AddTransient<ICalibrationCrudService, CalibrationCrudServiceAdapter>();
                        svc.AddTransient<IIncidentCrudService, IncidentCrudServiceAdapter>();
                        svc.AddTransient<ICapaCrudService, CapaCrudServiceAdapter>();
                        svc.AddTransient<IChangeControlCrudService, ChangeControlCrudServiceAdapter>();
<<<<<<< HEAD
                        svc.AddTransient<IValidationCrudService, ValidationCrudServiceAdapter>();
=======

>>>>>>> 26e7b228
                        svc.AddSingleton<ShellInteractionService>();
                        svc.AddSingleton<IModuleNavigationService>(sp => sp.GetRequiredService<ShellInteractionService>());
                        svc.AddSingleton<IShellInteractionService>(sp => sp.GetRequiredService<ShellInteractionService>());
                        svc.AddSingleton<ModulesPaneViewModel>();
                        svc.AddSingleton<InspectorPaneViewModel>();
                        svc.AddSingleton<ShellStatusBarViewModel>();
                        svc.AddSingleton<DebugSmokeTestService>();
                        svc.AddTransient<DashboardModuleViewModel>();
                        svc.AddTransient<AssetsModuleViewModel>();
                        svc.AddTransient<ComponentsModuleViewModel>();
                        svc.AddTransient<WarehouseModuleViewModel>();
                        svc.AddTransient<WorkOrdersModuleViewModel>();
                        svc.AddTransient<CalibrationModuleViewModel>();
                        svc.AddTransient<PartsModuleViewModel>();
                        svc.AddTransient<SuppliersModuleViewModel>();
                        svc.AddTransient<CapaModuleViewModel>();
                        svc.AddTransient<IncidentsModuleViewModel>();
                        svc.AddTransient<ChangeControlModuleViewModel>();
                        svc.AddTransient<ValidationsModuleViewModel>();
                        svc.AddTransient<SchedulingModuleViewModel>();
                        svc.AddTransient<SecurityModuleViewModel>();
                        svc.AddTransient<AdminModuleViewModel>();
                        svc.AddTransient<AuditModuleViewModel>();
                        svc.AddTransient<DiagnosticsModuleViewModel>();
                        svc.AddTransient<AttachmentsModuleViewModel>();

                        svc.AddSingleton<ModuleRegistry>(sp =>
                        {
                            var registry = new ModuleRegistry(sp);
                            registry.Register<DashboardModuleViewModel>(DashboardModuleViewModel.ModuleKey, "Dashboard", "Cockpit", "Operations overview and KPIs");
                            registry.Register<AssetsModuleViewModel>(AssetsModuleViewModel.ModuleKey, "Assets", "Maintenance", "Asset register and lifecycle");
                            registry.Register<ComponentsModuleViewModel>(ComponentsModuleViewModel.ModuleKey, "Components", "Maintenance", "Component hierarchy and lifecycle");
                            registry.Register<WarehouseModuleViewModel>(WarehouseModuleViewModel.ModuleKey, "Warehouse", "Maintenance", "Warehouse master data");
                            registry.Register<WorkOrdersModuleViewModel>(WorkOrdersModuleViewModel.ModuleKey, "Work Orders", "Maintenance", "Corrective and preventive jobs");
                            registry.Register<CalibrationModuleViewModel>(CalibrationModuleViewModel.ModuleKey, "Calibration", "Maintenance", "Calibration records");
                            registry.Register<PartsModuleViewModel>(PartsModuleViewModel.ModuleKey, "Parts", "Maintenance", "Parts and spare stock");
                            registry.Register<SuppliersModuleViewModel>(SuppliersModuleViewModel.ModuleKey, "Suppliers", "Supply Chain", "Approved suppliers and contractors");
                            registry.Register<CapaModuleViewModel>(CapaModuleViewModel.ModuleKey, "CAPA", "Quality", "Corrective actions and preventive plans");
                            registry.Register<IncidentsModuleViewModel>(IncidentsModuleViewModel.ModuleKey, "Incidents", "Quality", "Incident intake and investigations");
                            registry.Register<ChangeControlModuleViewModel>(ChangeControlModuleViewModel.ModuleKey, "Change Control", "Quality", "Change control workflow");
                            registry.Register<ValidationsModuleViewModel>(ValidationsModuleViewModel.ModuleKey, "Validations", "Quality", "IQ/OQ/PQ lifecycle and requalification");
                            registry.Register<SchedulingModuleViewModel>(SchedulingModuleViewModel.ModuleKey, "Scheduling", "Planning", "Automated job schedules");
                            registry.Register<SecurityModuleViewModel>(SecurityModuleViewModel.ModuleKey, "Security", "Administration", "Users and security roles");
                            registry.Register<AdminModuleViewModel>(AdminModuleViewModel.ModuleKey, "Administration", "Administration", "Global configuration settings");
                            registry.Register<AuditModuleViewModel>(AuditModuleViewModel.ModuleKey, "Audit Trail", "Compliance", "System event history");
                            registry.Register<DiagnosticsModuleViewModel>(DiagnosticsModuleViewModel.ModuleKey, "Diagnostics", "Diagnostics", "Telemetry snapshots and health checks");
                            registry.Register<AttachmentsModuleViewModel>(AttachmentsModuleViewModel.ModuleKey, "Attachments", "Documents", "File attachments and certificates");
                            return registry;
                        });
                        svc.AddSingleton<IModuleRegistry>(sp => sp.GetRequiredService<ModuleRegistry>());
                        svc.AddSingleton<DockLayoutPersistenceService>();
                        svc.AddSingleton<ShellLayoutController>();

                        svc.AddSingleton<MainWindowViewModel>();
                        svc.AddSingleton<MainWindow>();
                    });
                })
                .Build();

            ServiceLocator.Initialize(_host.Services);

            _host.Start();

            var window = _host.Services.GetRequiredService<MainWindow>();
            window.Show();
        }

        protected override void OnExit(ExitEventArgs e)
        {
            if (_host != null)
            {
                try
                {
                    _host.StopAsync(TimeSpan.FromSeconds(2)).GetAwaiter().GetResult();
                }
                catch
                {
                    // ignore shutdown failures
                }
                finally
                {
                    _host.Dispose();
                }
            }

            base.OnExit(e);
        }

        private static string ResolveConnectionString(IConfiguration configuration)
        {
            var conn = configuration.GetConnectionString("MySqlDb")
                       ?? configuration["ConnectionStrings:MySqlDb"]
                       ?? string.Empty;

            if (string.IsNullOrWhiteSpace(conn))
            {
                return "Server=127.0.0.1;Port=3306;Database=YASGMP;User ID=yasgmp_app;Password=Jasenka1;Character Set=utf8mb4;Connection Timeout=5;Default Command Timeout=30;Pooling=true;Minimum Pool Size=0;Maximum Pool Size=50;";
            }

            return conn;
        }
    }
}<|MERGE_RESOLUTION|>--- conflicted
+++ resolved
@@ -62,11 +62,7 @@
                         svc.AddTransient<CalibrationService>();
                         svc.AddTransient<PartService>();
                         svc.AddTransient<ChangeControlService>();
-<<<<<<< HEAD
                         svc.AddTransient<ValidationService>();
-=======
-
->>>>>>> 26e7b228
                         svc.AddTransient<IIncidentAuditService, IncidentAuditService>();
                         svc.AddTransient<IncidentService>();
                         svc.AddTransient<CAPAService>();
@@ -78,11 +74,8 @@
                         svc.AddTransient<IIncidentCrudService, IncidentCrudServiceAdapter>();
                         svc.AddTransient<ICapaCrudService, CapaCrudServiceAdapter>();
                         svc.AddTransient<IChangeControlCrudService, ChangeControlCrudServiceAdapter>();
-<<<<<<< HEAD
                         svc.AddTransient<IValidationCrudService, ValidationCrudServiceAdapter>();
-=======
 
->>>>>>> 26e7b228
                         svc.AddSingleton<ShellInteractionService>();
                         svc.AddSingleton<IModuleNavigationService>(sp => sp.GetRequiredService<ShellInteractionService>());
                         svc.AddSingleton<IShellInteractionService>(sp => sp.GetRequiredService<ShellInteractionService>());
