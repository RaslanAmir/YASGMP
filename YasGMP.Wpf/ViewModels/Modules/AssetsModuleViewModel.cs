--- conflicted
+++ resolved
@@ -75,7 +75,7 @@
     }
 
     protected override IReadOnlyList<ModuleRecord> CreateDesignTimeRecords()
-<<<<<<< HEAD
+
     {
         var sample = new[]
         {
@@ -137,7 +137,7 @@
                 return new CflItem(key, label, description);
             })
             .ToList();
-=======
+
     {
         var sample = new[]
         {
@@ -156,8 +156,8 @@
             {
                 Id = 1002,
                 Name = "pH Meter",
-@@ -127,93 +139,96 @@ public sealed partial class AssetsModuleViewModel : DataDrivenModuleDocumentView
->>>>>>> 79a78a6c
+public sealed partial class AssetsModuleViewModel : DataDrivenModuleDocumentView
+
 
         return new CflRequest("Select Asset", items);
     }
@@ -254,7 +254,7 @@
     }
 
     protected override async Task<bool> OnSaveAsync()
-<<<<<<< HEAD
+
     {
         var context = MachineCrudContext.Create(
             _authContext.CurrentUser?.Id ?? 0,
@@ -282,9 +282,9 @@
 
             machine.Id = _loadedMachine.Id;
             await _machineService.UpdateAsync(machine, context).ConfigureAwait(false);
-=======
-@@ -247,101 +262,183 @@ public sealed partial class AssetsModuleViewModel : DataDrivenModuleDocumentView
->>>>>>> 79a78a6c
+
+public sealed partial class AssetsModuleViewModel : DataDrivenModuleDocumentView
+
             _loadedMachine = machine;
             LoadEditor(machine);
             return true;
