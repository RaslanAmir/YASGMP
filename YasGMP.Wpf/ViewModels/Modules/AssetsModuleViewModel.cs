--- conflicted
+++ resolved
@@ -280,11 +280,9 @@
 
             machine.Id = _loadedMachine.Id;
             await _machineService.UpdateAsync(machine, context).ConfigureAwait(false);
-<<<<<<< HEAD
-=======
 
 public sealed partial class AssetsModuleViewModel : DataDrivenModuleDocumentView
->>>>>>> 269eab46
+
             _loadedMachine = machine;
             LoadEditor(machine);
             return true;
