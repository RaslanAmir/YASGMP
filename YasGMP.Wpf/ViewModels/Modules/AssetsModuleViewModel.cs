using System;
using System.Collections.Generic;
using System.Collections.ObjectModel;
using System.ComponentModel;
using System.Globalization;
using System.Linq;
using System.Threading.Tasks;
using CommunityToolkit.Mvvm.ComponentModel;
using CommunityToolkit.Mvvm.Input;
using YasGMP.Models;
using YasGMP.Services;
using YasGMP.Services.Interfaces;
using YasGMP.Wpf.Services;

namespace YasGMP.Wpf.ViewModels.Modules;

public sealed partial class AssetsModuleViewModel : DataDrivenModuleDocumentViewModel
{
    public new const string ModuleKey = "Assets";

    private readonly IMachineCrudService _machineService;
    private readonly IAuthContext _authContext;
    private readonly IFilePicker _filePicker;
    private readonly IAttachmentService _attachmentService;
    private Machine? _loadedMachine;
    private AssetEditor? _snapshot;
    private bool _suppressEditorDirtyNotifications;

    public AssetsModuleViewModel(
        DatabaseService databaseService,
        IMachineCrudService machineService,
        IAuthContext authContext,
        IFilePicker filePicker,
        IAttachmentService attachmentService,
        ICflDialogService cflDialogService,
        IShellInteractionService shellInteraction,
        IModuleNavigationService navigation)
        : base(ModuleKey, "Assets", databaseService, cflDialogService, shellInteraction, navigation)
    {
        _machineService = machineService ?? throw new ArgumentNullException(nameof(machineService));
        _authContext = authContext ?? throw new ArgumentNullException(nameof(authContext));
        _filePicker = filePicker ?? throw new ArgumentNullException(nameof(filePicker));
        _attachmentService = attachmentService ?? throw new ArgumentNullException(nameof(attachmentService));
        Editor = AssetEditor.CreateEmpty();
        StatusOptions = new ReadOnlyCollection<string>(new[]
        {
            "active",
            "maintenance",
            "reserved",
            "decommissioned",
            "scrapped"
        });

        AttachDocumentCommand = new AsyncRelayCommand(AttachDocumentAsync, CanAttachDocument);
    }

    /// <summary>Editor payload bound to the form fields.</summary>
    [ObservableProperty]
    private AssetEditor _editor;

    /// <summary>Indicates whether form controls are writable (Add/Update modes).</summary>
    [ObservableProperty]
    private bool _isEditorEnabled;

    /// <summary>Canonical status options rendered in the combo-box.</summary>
    public IReadOnlyList<string> StatusOptions { get; }

    /// <summary>Command exposed to the toolbar for uploading attachments.</summary>
    public IAsyncRelayCommand AttachDocumentCommand { get; }

    protected override async Task<IReadOnlyList<ModuleRecord>> LoadAsync(object? parameter)
    {
        var machines = await _machineService.GetAllAsync().ConfigureAwait(false);
        return machines.Select(ToRecord).ToList();
    }

    protected override IReadOnlyList<ModuleRecord> CreateDesignTimeRecords()
    {
        var sample = new[]
        {
            new Machine
            {
                Id = 1001,
                Name = "Autoclave",
                Code = "AUTO-001",
                Status = "active",
                Description = "Steam sterilizer",
                Manufacturer = "Steris",
                Location = "Building A",
                InstallDate = DateTime.UtcNow.AddYears(-3)
            },
            new Machine
            {
                Id = 1002,
                Name = "pH Meter",
                Code = "LAB-PH-12",
                Status = "maintenance",
                Description = "Metrohm pH meter",
                Manufacturer = "Metrohm",
                Location = "QC Lab",
                InstallDate = DateTime.UtcNow.AddYears(-2)
            }
        };

        return sample.Select(ToRecord).ToList();
    }

    protected override async Task<CflRequest?> CreateCflRequestAsync()
    {
        var machines = await _machineService.GetAllAsync().ConfigureAwait(false);
        var items = machines
            .Select(machine =>
            {
                var key = machine.Id.ToString(CultureInfo.InvariantCulture);
                var label = string.IsNullOrWhiteSpace(machine.Name) ? key : machine.Name;
                var descriptionParts = new List<string>();
                if (!string.IsNullOrWhiteSpace(machine.Code))
                {
                    descriptionParts.Add(machine.Code);
                }

                if (!string.IsNullOrWhiteSpace(machine.Location))
                {
                    descriptionParts.Add(machine.Location!);
                }

                if (!string.IsNullOrWhiteSpace(machine.Status))
                {
                    descriptionParts.Add(machine.Status!);
                }

                var description = descriptionParts.Count > 0
                    ? string.Join(" • ", descriptionParts)
                    : null;

                return new CflItem(key, label, description);
            })
            .ToList();

    {
        var sample = new[]
        {
            new Machine
            {
                Id = 1001,
                Name = "Autoclave",
                Code = "AUTO-001",
                Status = "active",
                Description = "Steam sterilizer",
                Manufacturer = "Steris",
                Location = "Building A",
                InstallDate = DateTime.UtcNow.AddYears(-3)
            },
            new Machine
            {
                Id = 1002,
                Name = "pH Meter",
public sealed partial class AssetsModuleViewModel : DataDrivenModuleDocumentView


        return new CflRequest("Select Asset", items);
    }

    protected override Task OnCflSelectionAsync(CflResult result)
    {
        var search = result.Selected.Label;
        var match = Records.FirstOrDefault(r => r.Key == result.Selected.Key);
        if (match is not null)
        {
            SelectedRecord = match;
            search = match.Title;
        }

        SearchText = search;
        StatusMessage = $"Filtered {Title} by \"{search}\".";
        return Task.CompletedTask;
    }

    protected override async Task OnRecordSelectedAsync(ModuleRecord? record)
    {
        if (record is null)
        {
            _loadedMachine = null;
            SetEditor(AssetEditor.CreateEmpty());
            UpdateAttachmentCommandState();
            return;
        }

        if (IsInEditMode)
        {
            return;
        }

        if (!int.TryParse(record.Key, NumberStyles.Integer, CultureInfo.InvariantCulture, out var id))
        {
            return;
        }

        var machine = await _machineService.TryGetByIdAsync(id).ConfigureAwait(false);
        if (machine is null)
        {
            StatusMessage = $"Unable to locate asset #{id}.";
            return;
        }

        _loadedMachine = machine;
        LoadEditor(machine);
        UpdateAttachmentCommandState();
    }

    protected override Task OnModeChangedAsync(FormMode mode)
    {
        IsEditorEnabled = mode is FormMode.Add or FormMode.Update;

        switch (mode)
        {
            case FormMode.Add:
                _snapshot = null;
                _loadedMachine = null;
                SetEditor(AssetEditor.CreateForNew(_machineService.NormalizeStatus("active")));
                break;
            case FormMode.Update:
                _snapshot = Editor.Clone();
                break;
            case FormMode.View:
                _snapshot = null;
                break;
        }

        UpdateAttachmentCommandState();
        return Task.CompletedTask;
    }

    protected override async Task<IReadOnlyList<string>> ValidateAsync()
    {
        var errors = new List<string>();
        try
        {
            var machine = Editor.ToMachine(_loadedMachine);
            machine.Status = _machineService.NormalizeStatus(machine.Status);
            _machineService.Validate(machine);
        }
        catch (InvalidOperationException ex)
        {
            errors.Add(ex.Message);
        }
        catch (Exception ex)
        {
            errors.Add($"Unexpected validation failure: {ex.Message}");
        }

        return await Task.FromResult<IReadOnlyList<string>>(errors).ConfigureAwait(false);
    }

    protected override async Task<bool> OnSaveAsync()
    {
        var context = MachineCrudContext.Create(
            _authContext.CurrentUser?.Id ?? 0,
            _authContext.CurrentIpAddress,
            _authContext.CurrentDeviceInfo,
            _authContext.CurrentSessionId);

        var machine = Editor.ToMachine(_loadedMachine);
        machine.Status = _machineService.NormalizeStatus(machine.Status);

        if (Mode == FormMode.Add)
        {
            await _machineService.CreateAsync(machine, context).ConfigureAwait(false);
            _loadedMachine = machine;
            LoadEditor(machine);
            return true;
        }

        if (Mode == FormMode.Update)
        {
            if (_loadedMachine is null)
            {
                return false;
            }

            machine.Id = _loadedMachine.Id;
            await _machineService.UpdateAsync(machine, context).ConfigureAwait(false);
<<<<<<< HEAD
=======

public sealed partial class AssetsModuleViewModel : DataDrivenModuleDocumentView

>>>>>>> 57f7faaf
            _loadedMachine = machine;
            LoadEditor(machine);
            return true;
        }

        return false;
    }

    protected override void OnCancel()
    {
        if (Mode == FormMode.Add)
        {
            if (_loadedMachine is not null)
            {
                LoadEditor(_loadedMachine);
            }
            else
            {
                SetEditor(AssetEditor.CreateEmpty());
            }
        }
        else if (Mode == FormMode.Update && _snapshot is not null)
        {
            SetEditor(_snapshot.Clone());
        }

        UpdateAttachmentCommandState();
    }

    partial void OnEditorChanging(AssetEditor value)
    {
        if (value is null)
        {
            return;
        }

        value.PropertyChanged -= OnEditorPropertyChanged;
    }

    partial void OnEditorChanged(AssetEditor value)
    {
        if (value is null)
        {
            return;
        }

        value.PropertyChanged += OnEditorPropertyChanged;
    }

    protected override void OnPropertyChanged(PropertyChangedEventArgs e)
    {
        base.OnPropertyChanged(e);

        if (e.PropertyName is nameof(IsBusy) or nameof(Mode) or nameof(SelectedRecord) or nameof(IsDirty))
        {
            UpdateAttachmentCommandState();
        }
    }

    private void OnEditorPropertyChanged(object? sender, PropertyChangedEventArgs e)
    {
        if (_suppressEditorDirtyNotifications)
        {
            return;
        }

        if (IsInEditMode)
        {
            MarkDirty();
        }
    }

    private void LoadEditor(Machine machine)
    {
        _suppressEditorDirtyNotifications = true;
        Editor = AssetEditor.FromMachine(machine, _machineService.NormalizeStatus);
        _suppressEditorDirtyNotifications = false;
        ResetDirty();
        UpdateAttachmentCommandState();
    }

    private void SetEditor(AssetEditor editor)
    {
        _suppressEditorDirtyNotifications = true;
        Editor = editor;
        _suppressEditorDirtyNotifications = false;
        ResetDirty();
        UpdateAttachmentCommandState();
    }

    private bool CanAttachDocument()
        => !IsBusy
           && !IsEditorEnabled
           && _loadedMachine is not null
           && _loadedMachine.Id > 0;

    private async Task AttachDocumentAsync()
    {
        if (_loadedMachine is null || _loadedMachine.Id <= 0)
        {
            StatusMessage = "Save the asset before adding attachments.";
            return;
        }

        try
        {
            IsBusy = true;
            var files = await _filePicker.PickFilesAsync(
                    new FilePickerRequest(AllowMultiple: true, Title: $"Attach files to {_loadedMachine.Name}"))
                .ConfigureAwait(false);

            if (files is null || files.Count == 0)
            {
                StatusMessage = "Attachment upload cancelled.";
                return;
            }

            var uploadedBy = _authContext.CurrentUser?.Id;
            var uploads = 0;

            foreach (var file in files)
            {
                await using var stream = await file.OpenReadAsync().ConfigureAwait(false);
                var request = new AttachmentUploadRequest
                {
                    FileName = file.FileName,
                    ContentType = file.ContentType,
                    EntityType = "machines",
                    EntityId = _loadedMachine.Id,
                    UploadedById = uploadedBy,
                    Reason = $"asset:{_loadedMachine.Id}",
                    SourceIp = _authContext.CurrentIpAddress,
                    SourceHost = _authContext.CurrentDeviceInfo,
                    Notes = $"WPF:{ModuleKey}:{DateTime.UtcNow:O}"
                };

                await _attachmentService.UploadAsync(stream, request).ConfigureAwait(false);
                uploads++;
            }

            StatusMessage = uploads == 1
                ? "Attachment uploaded successfully."
                : $"Uploaded {uploads} attachments successfully.";
        }
        catch (Exception ex)
        {
            StatusMessage = $"Attachment upload failed: {ex.Message}";
        }
        finally
        {
            IsBusy = false;
            UpdateAttachmentCommandState();
        }
    }

    private void UpdateAttachmentCommandState()
        => AttachDocumentCommand.NotifyCanExecuteChanged();

    private static ModuleRecord ToRecord(Machine machine)
    {
        var fields = new List<InspectorField>
        {
            new("Location", machine.Location ?? "-"),
            new("Model", machine.Model ?? "-"),
            new("Manufacturer", machine.Manufacturer ?? "-"),
            new("Status", machine.Status ?? "-"),
            new("Installed", machine.InstallDate?.ToString("d", CultureInfo.CurrentCulture) ?? "-")
        };

        return new ModuleRecord(
            machine.Id.ToString(CultureInfo.InvariantCulture),
            machine.Name,
            machine.Code,
            machine.Status,
            machine.Description,
            fields,
            WorkOrdersModuleViewModel.ModuleKey,
            machine.Id);
    }

    public sealed partial class AssetEditor : ObservableObject
    {
        [ObservableProperty]
        private int _id;

        [ObservableProperty]
        private string _code = string.Empty;

        [ObservableProperty]
        private string _name = string.Empty;

        [ObservableProperty]
        private string _description = string.Empty;

        [ObservableProperty]
        private string _model = string.Empty;

        [ObservableProperty]
        private string _manufacturer = string.Empty;

        [ObservableProperty]
        private string _location = string.Empty;

        [ObservableProperty]
        private string _status = "active";

        [ObservableProperty]
        private string _ursDoc = string.Empty;

        [ObservableProperty]
        private DateTime? _installDate = DateTime.UtcNow.Date;

        [ObservableProperty]
        private DateTime? _procurementDate;

        [ObservableProperty]
        private DateTime? _warrantyUntil;

        [ObservableProperty]
        private bool _isCritical;

        [ObservableProperty]
        private string _serialNumber = string.Empty;

        [ObservableProperty]
        private string _lifecyclePhase = string.Empty;

        [ObservableProperty]
        private string _notes = string.Empty;

        public static AssetEditor CreateEmpty() => new();

        public static AssetEditor CreateForNew(string normalizedStatus)
            => new() { Status = normalizedStatus };

        public static AssetEditor FromMachine(Machine machine, Func<string?, string> normalizer)
        {
            return new AssetEditor
            {
                Id = machine.Id,
                Code = machine.Code ?? string.Empty,
                Name = machine.Name ?? string.Empty,
                Description = machine.Description ?? string.Empty,
                Model = machine.Model ?? string.Empty,
                Manufacturer = machine.Manufacturer ?? string.Empty,
                Location = machine.Location ?? string.Empty,
                Status = normalizer(machine.Status),
                UrsDoc = machine.UrsDoc ?? string.Empty,
                InstallDate = machine.InstallDate,
                ProcurementDate = machine.ProcurementDate,
                WarrantyUntil = machine.WarrantyUntil,
                IsCritical = machine.IsCritical,
                SerialNumber = machine.SerialNumber ?? string.Empty,
                LifecyclePhase = machine.LifecyclePhase ?? string.Empty,
                Notes = machine.Note ?? string.Empty
            };
        }

        public Machine ToMachine(Machine? existing)
        {
            var machine = existing is null ? new Machine() : CloneMachine(existing);
            machine.Id = Id;
            machine.Code = Code;
            machine.Name = Name;
            machine.Description = Description;
            machine.Model = Model;
            machine.Manufacturer = Manufacturer;
            machine.Location = Location;
            machine.Status = Status;
            machine.UrsDoc = UrsDoc;
            machine.InstallDate = InstallDate;
            machine.ProcurementDate = ProcurementDate;
            machine.WarrantyUntil = WarrantyUntil;
            machine.IsCritical = IsCritical;
            machine.SerialNumber = string.IsNullOrWhiteSpace(SerialNumber) ? machine.SerialNumber : SerialNumber;
            machine.LifecyclePhase = LifecyclePhase;
            machine.Note = Notes;
            return machine;
        }

        public AssetEditor Clone()
            => new()
            {
                Id = Id,
                Code = Code,
                Name = Name,
                Description = Description,
                Model = Model,
                Manufacturer = Manufacturer,
                Location = Location,
                Status = Status,
                UrsDoc = UrsDoc,
                InstallDate = InstallDate,
                ProcurementDate = ProcurementDate,
                WarrantyUntil = WarrantyUntil,
                IsCritical = IsCritical,
                SerialNumber = SerialNumber,
                LifecyclePhase = LifecyclePhase,
                Notes = Notes
            };

        private static Machine CloneMachine(Machine source)
        {
            return new Machine
            {
                Id = source.Id,
                Code = source.Code,
                Name = source.Name,
                Description = source.Description,
                Model = source.Model,
                Manufacturer = source.Manufacturer,
                Location = source.Location,
                Status = source.Status,
                UrsDoc = source.UrsDoc,
                InstallDate = source.InstallDate,
                ProcurementDate = source.ProcurementDate,
                WarrantyUntil = source.WarrantyUntil,
                IsCritical = source.IsCritical,
                SerialNumber = source.SerialNumber,
                LifecyclePhase = source.LifecyclePhase,
                Note = source.Note
            };
        }
    }
}<|MERGE_RESOLUTION|>--- conflicted
+++ resolved
@@ -280,12 +280,10 @@
 
             machine.Id = _loadedMachine.Id;
             await _machineService.UpdateAsync(machine, context).ConfigureAwait(false);
-<<<<<<< HEAD
-=======
+
 
 public sealed partial class AssetsModuleViewModel : DataDrivenModuleDocumentView
 
->>>>>>> 57f7faaf
             _loadedMachine = machine;
             LoadEditor(machine);
             return true;
