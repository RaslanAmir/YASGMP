--- conflicted
+++ resolved
@@ -6,10 +6,7 @@
 using System.Linq;
 using System.Threading.Tasks;
 using CommunityToolkit.Mvvm.ComponentModel;
-<<<<<<< HEAD
 using CommunityToolkit.Mvvm.Input;
-=======
->>>>>>> 308ad77e
 using YasGMP.Models;
 using YasGMP.Services;
 using YasGMP.Services.Interfaces;
@@ -23,11 +20,8 @@
 
     private readonly IMachineCrudService _machineService;
     private readonly IAuthContext _authContext;
-<<<<<<< HEAD
     private readonly IFilePicker _filePicker;
     private readonly IAttachmentService _attachmentService;
-=======
->>>>>>> 308ad77e
     private Machine? _loadedMachine;
     private AssetEditor? _snapshot;
     private bool _suppressEditorDirtyNotifications;
@@ -36,11 +30,8 @@
         DatabaseService databaseService,
         IMachineCrudService machineService,
         IAuthContext authContext,
-<<<<<<< HEAD
         IFilePicker filePicker,
         IAttachmentService attachmentService,
-=======
->>>>>>> 308ad77e
         ICflDialogService cflDialogService,
         IShellInteractionService shellInteraction,
         IModuleNavigationService navigation)
@@ -48,11 +39,8 @@
     {
         _machineService = machineService ?? throw new ArgumentNullException(nameof(machineService));
         _authContext = authContext ?? throw new ArgumentNullException(nameof(authContext));
-<<<<<<< HEAD
         _filePicker = filePicker ?? throw new ArgumentNullException(nameof(filePicker));
         _attachmentService = attachmentService ?? throw new ArgumentNullException(nameof(attachmentService));
-=======
->>>>>>> 308ad77e
         Editor = AssetEditor.CreateEmpty();
         StatusOptions = new ReadOnlyCollection<string>(new[]
         {
@@ -62,11 +50,8 @@
             "decommissioned",
             "scrapped"
         });
-<<<<<<< HEAD
 
         AttachDocumentCommand = new AsyncRelayCommand(AttachDocumentAsync, CanAttachDocument);
-=======
->>>>>>> 308ad77e
     }
 
     /// <summary>Editor payload bound to the form fields.</summary>
@@ -80,12 +65,9 @@
     /// <summary>Canonical status options rendered in the combo-box.</summary>
     public IReadOnlyList<string> StatusOptions { get; }
 
-<<<<<<< HEAD
     /// <summary>Command exposed to the toolbar for uploading attachments.</summary>
     public IAsyncRelayCommand AttachDocumentCommand { get; }
 
-=======
->>>>>>> 308ad77e
     protected override async Task<IReadOnlyList<ModuleRecord>> LoadAsync(object? parameter)
     {
         var machines = await _machineService.GetAllAsync().ConfigureAwait(false);
@@ -111,49 +93,7 @@
             {
                 Id = 1002,
                 Name = "pH Meter",
-                Code = "LAB-PH-12",
-                Status = "maintenance",
-                Description = "Metrohm pH meter",
-                Manufacturer = "Metrohm",
-                Location = "QC Lab",
-                InstallDate = DateTime.UtcNow.AddYears(-2)
-            }
-        };
-
-        return sample.Select(ToRecord).ToList();
-    }
-
-    protected override async Task<CflRequest?> CreateCflRequestAsync()
-    {
-        var machines = await _machineService.GetAllAsync().ConfigureAwait(false);
-        var items = machines
-            .Select(machine =>
-            {
-                var key = machine.Id.ToString(CultureInfo.InvariantCulture);
-                var label = string.IsNullOrWhiteSpace(machine.Name) ? key : machine.Name;
-                var descriptionParts = new List<string>();
-                if (!string.IsNullOrWhiteSpace(machine.Code))
-                {
-                    descriptionParts.Add(machine.Code);
-                }
-
-                if (!string.IsNullOrWhiteSpace(machine.Location))
-                {
-                    descriptionParts.Add(machine.Location!);
-                }
-
-                if (!string.IsNullOrWhiteSpace(machine.Status))
-                {
-                    descriptionParts.Add(machine.Status!);
-                }
-
-                var description = descriptionParts.Count > 0
-                    ? string.Join(" • ", descriptionParts)
-                    : null;
-
-                return new CflItem(key, label, description);
-            })
-            .ToList();
+@@ -127,93 +139,96 @@ public sealed partial class AssetsModuleViewModel : DataDrivenModuleDocumentView
 
         return new CflRequest("Select Asset", items);
     }
@@ -179,10 +119,7 @@
         {
             _loadedMachine = null;
             SetEditor(AssetEditor.CreateEmpty());
-<<<<<<< HEAD
             UpdateAttachmentCommandState();
-=======
->>>>>>> 308ad77e
             return;
         }
 
@@ -205,10 +142,7 @@
 
         _loadedMachine = machine;
         LoadEditor(machine);
-<<<<<<< HEAD
         UpdateAttachmentCommandState();
-=======
->>>>>>> 308ad77e
     }
 
     protected override Task OnModeChangedAsync(FormMode mode)
@@ -230,10 +164,7 @@
                 break;
         }
 
-<<<<<<< HEAD
         UpdateAttachmentCommandState();
-=======
->>>>>>> 308ad77e
         return Task.CompletedTask;
     }
 
@@ -259,38 +190,12 @@
     }
 
     protected override async Task<bool> OnSaveAsync()
-    {
-        var context = MachineCrudContext.Create(
-            _authContext.CurrentUser?.Id ?? 0,
-            _authContext.CurrentIpAddress,
-            _authContext.CurrentDeviceInfo,
-            _authContext.CurrentSessionId);
-
-        var machine = Editor.ToMachine(_loadedMachine);
-        machine.Status = _machineService.NormalizeStatus(machine.Status);
-
-        if (Mode == FormMode.Add)
-        {
-            await _machineService.CreateAsync(machine, context).ConfigureAwait(false);
+@@ -247,101 +262,183 @@ public sealed partial class AssetsModuleViewModel : DataDrivenModuleDocumentView
             _loadedMachine = machine;
             LoadEditor(machine);
             return true;
         }
 
-        if (Mode == FormMode.Update)
-        {
-            if (_loadedMachine is null)
-            {
-                return false;
-            }
-
-            machine.Id = _loadedMachine.Id;
-            await _machineService.UpdateAsync(machine, context).ConfigureAwait(false);
-            _loadedMachine = machine;
-            LoadEditor(machine);
-            return true;
-        }
-
         return false;
     }
 
@@ -311,11 +216,8 @@
         {
             SetEditor(_snapshot.Clone());
         }
-<<<<<<< HEAD
 
         UpdateAttachmentCommandState();
-=======
->>>>>>> 308ad77e
     }
 
     partial void OnEditorChanging(AssetEditor value)
@@ -338,7 +240,6 @@
         value.PropertyChanged += OnEditorPropertyChanged;
     }
 
-<<<<<<< HEAD
     protected override void OnPropertyChanged(PropertyChangedEventArgs e)
     {
         base.OnPropertyChanged(e);
@@ -349,8 +250,6 @@
         }
     }
 
-=======
->>>>>>> 308ad77e
     private void OnEditorPropertyChanged(object? sender, PropertyChangedEventArgs e)
     {
         if (_suppressEditorDirtyNotifications)
@@ -370,10 +269,7 @@
         Editor = AssetEditor.FromMachine(machine, _machineService.NormalizeStatus);
         _suppressEditorDirtyNotifications = false;
         ResetDirty();
-<<<<<<< HEAD
         UpdateAttachmentCommandState();
-=======
->>>>>>> 308ad77e
     }
 
     private void SetEditor(AssetEditor editor)
@@ -382,7 +278,6 @@
         Editor = editor;
         _suppressEditorDirtyNotifications = false;
         ResetDirty();
-<<<<<<< HEAD
         UpdateAttachmentCommandState();
     }
 
@@ -454,10 +349,6 @@
     private void UpdateAttachmentCommandState()
         => AttachDocumentCommand.NotifyCanExecuteChanged();
 
-=======
-    }
-
->>>>>>> 308ad77e
     private static ModuleRecord ToRecord(Machine machine)
     {
         var fields = new List<InspectorField>
