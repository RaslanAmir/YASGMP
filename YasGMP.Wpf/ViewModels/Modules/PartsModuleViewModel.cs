--- conflicted
+++ resolved
@@ -56,12 +56,11 @@
     [ObservableProperty]
     private IReadOnlyList<Supplier> _supplierOptions = Array.Empty<Supplier>();
 
-<<<<<<< HEAD
+
     [ObservableProperty]
     private string _stockHealthMessage = string.Empty;
 
-=======
->>>>>>> 269eab46
+
     public IReadOnlyList<string> StatusOptions { get; }
 
     public IAsyncRelayCommand AttachDocumentCommand { get; }
@@ -167,10 +166,9 @@
         {
             _loadedPart = null;
             SetEditor(PartEditor.CreateEmpty());
-<<<<<<< HEAD
+
             StockHealthMessage = string.Empty;
-=======
->>>>>>> 269eab46
+
             UpdateAttachmentCommandState();
             return;
         }
@@ -194,10 +192,9 @@
 
         _loadedPart = part;
         LoadEditor(part);
-<<<<<<< HEAD
+
         UpdateStockHealth();
-=======
->>>>>>> 269eab46
+
         UpdateAttachmentCommandState();
     }
 
@@ -211,10 +208,9 @@
                 _snapshot = null;
                 _loadedPart = null;
                 SetEditor(PartEditor.CreateForNew(_partService.NormalizeStatus("active")));
-<<<<<<< HEAD
+
                 StockHealthMessage = "";
-=======
->>>>>>> 269eab46
+
                 break;
             case FormMode.Update:
                 _snapshot = Editor.Clone();
@@ -223,10 +219,9 @@
                 if (_loadedPart is not null)
                 {
                     LoadEditor(_loadedPart);
-<<<<<<< HEAD
+
                     UpdateStockHealth();
-=======
->>>>>>> 269eab46
+
                 }
                 break;
         }
@@ -372,7 +367,7 @@
         {
             MarkDirty();
         }
-<<<<<<< HEAD
+
 
         if (e.PropertyName is nameof(PartEditor.Stock)
             or nameof(PartEditor.MinStockAlert)
@@ -381,8 +376,7 @@
         {
             UpdateStockHealth();
         }
-=======
->>>>>>> 269eab46
+
     }
 
     private void LoadEditor(Part part)
@@ -391,10 +385,9 @@
         Editor = PartEditor.FromPart(part, _partService.NormalizeStatus);
         _suppressEditorDirtyNotifications = false;
         ResetDirty();
-<<<<<<< HEAD
+
         UpdateStockHealth();
-=======
->>>>>>> 269eab46
+
     }
 
     private void SetEditor(PartEditor editor)
@@ -403,10 +396,9 @@
         Editor = editor;
         _suppressEditorDirtyNotifications = false;
         ResetDirty();
-<<<<<<< HEAD
+
         UpdateStockHealth();
-=======
->>>>>>> 269eab46
+
     }
 
     private bool CanAttachDocument()
@@ -456,7 +448,7 @@
     private void UpdateAttachmentCommandState()
         => AttachDocumentCommand.NotifyCanExecuteChanged();
 
-<<<<<<< HEAD
+
     private void UpdateStockHealth()
     {
         if (Editor.IsWarehouseStockCritical || Editor.IsBelowMinimum)
@@ -475,8 +467,7 @@
         }
     }
 
-=======
->>>>>>> 269eab46
+
     private static ModuleRecord ToRecord(Part part)
     {
         var fields = new List<InspectorField>
@@ -541,7 +532,7 @@
         [ObservableProperty]
         private decimal? _price;
 
-<<<<<<< HEAD
+
         [ObservableProperty]
         private int _lowWarehouseCount;
 
@@ -553,8 +544,7 @@
 
         public bool IsBelowMinimum => MinStockAlert.HasValue && Stock.HasValue && Stock.Value < MinStockAlert.Value;
 
-=======
->>>>>>> 269eab46
+
         public static PartEditor CreateEmpty() => new();
 
         public static PartEditor CreateForNew(string normalizedStatus)
@@ -576,14 +566,12 @@
                 DefaultSupplierId = part.DefaultSupplierId,
                 DefaultSupplierName = part.DefaultSupplierName ?? string.Empty,
                 Sku = part.Sku ?? string.Empty,
-<<<<<<< HEAD
+
                 Price = part.Price,
                 LowWarehouseCount = part.LowWarehouseCount,
                 WarehouseSummary = part.WarehouseSummary ?? string.Empty,
                 IsWarehouseStockCritical = part.IsWarehouseStockCritical
-=======
-                Price = part.Price
->>>>>>> 269eab46
+
             };
         }
 
@@ -602,14 +590,12 @@
                 DefaultSupplierId = DefaultSupplierId,
                 DefaultSupplierName = DefaultSupplierName,
                 Sku = Sku,
-<<<<<<< HEAD
+
                 Price = Price,
                 LowWarehouseCount = LowWarehouseCount,
                 WarehouseSummary = WarehouseSummary,
                 IsWarehouseStockCritical = IsWarehouseStockCritical
-=======
-                Price = Price
->>>>>>> 269eab46
+
             };
 
         public Part ToPart(Part? existing)
@@ -628,12 +614,11 @@
             part.DefaultSupplierName = DefaultSupplierName?.Trim();
             part.Sku = Sku?.Trim();
             part.Price = Price;
-<<<<<<< HEAD
+
             part.LowWarehouseCount = LowWarehouseCount;
             part.WarehouseSummary = WarehouseSummary ?? string.Empty;
             part.IsWarehouseStockCritical = IsWarehouseStockCritical;
-=======
->>>>>>> 269eab46
+
             return part;
         }
     }
