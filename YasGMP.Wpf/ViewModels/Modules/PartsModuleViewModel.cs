--- conflicted
+++ resolved
@@ -56,17 +56,11 @@
     [ObservableProperty]
     private IReadOnlyList<Supplier> _supplierOptions = Array.Empty<Supplier>();
 
-<<<<<<< HEAD
+
     [ObservableProperty]
     private string _stockHealthMessage = string.Empty;
 
-=======
-
-    [ObservableProperty]
-    private string _stockHealthMessage = string.Empty;
-
-
->>>>>>> 57f7faaf
+
     public IReadOnlyList<string> StatusOptions { get; }
 
     public IAsyncRelayCommand AttachDocumentCommand { get; }
@@ -172,13 +166,9 @@
         {
             _loadedPart = null;
             SetEditor(PartEditor.CreateEmpty());
-<<<<<<< HEAD
+
             StockHealthMessage = string.Empty;
-=======
-
-            StockHealthMessage = string.Empty;
-
->>>>>>> 57f7faaf
+
             UpdateAttachmentCommandState();
             return;
         }
@@ -202,13 +192,9 @@
 
         _loadedPart = part;
         LoadEditor(part);
-<<<<<<< HEAD
+
         UpdateStockHealth();
-=======
-
-        UpdateStockHealth();
-
->>>>>>> 57f7faaf
+
         UpdateAttachmentCommandState();
     }
 
@@ -222,13 +208,9 @@
                 _snapshot = null;
                 _loadedPart = null;
                 SetEditor(PartEditor.CreateForNew(_partService.NormalizeStatus("active")));
-<<<<<<< HEAD
+
                 StockHealthMessage = "";
-=======
-
-                StockHealthMessage = "";
-
->>>>>>> 57f7faaf
+
                 break;
             case FormMode.Update:
                 _snapshot = Editor.Clone();
@@ -237,13 +219,9 @@
                 if (_loadedPart is not null)
                 {
                     LoadEditor(_loadedPart);
-<<<<<<< HEAD
+
                     UpdateStockHealth();
-=======
-
-                    UpdateStockHealth();
-
->>>>>>> 57f7faaf
+
                 }
                 break;
         }
@@ -390,10 +368,7 @@
             MarkDirty();
         }
 
-<<<<<<< HEAD
-=======
-
->>>>>>> 57f7faaf
+
         if (e.PropertyName is nameof(PartEditor.Stock)
             or nameof(PartEditor.MinStockAlert)
             or nameof(PartEditor.LowWarehouseCount)
@@ -401,10 +376,7 @@
         {
             UpdateStockHealth();
         }
-<<<<<<< HEAD
-=======
-
->>>>>>> 57f7faaf
+
     }
 
     private void LoadEditor(Part part)
@@ -413,13 +385,9 @@
         Editor = PartEditor.FromPart(part, _partService.NormalizeStatus);
         _suppressEditorDirtyNotifications = false;
         ResetDirty();
-<<<<<<< HEAD
+
         UpdateStockHealth();
-=======
-
-        UpdateStockHealth();
-
->>>>>>> 57f7faaf
+
     }
 
     private void SetEditor(PartEditor editor)
@@ -428,13 +396,9 @@
         Editor = editor;
         _suppressEditorDirtyNotifications = false;
         ResetDirty();
-<<<<<<< HEAD
+
         UpdateStockHealth();
-=======
-
-        UpdateStockHealth();
-
->>>>>>> 57f7faaf
+
     }
 
     private bool CanAttachDocument()
@@ -484,10 +448,7 @@
     private void UpdateAttachmentCommandState()
         => AttachDocumentCommand.NotifyCanExecuteChanged();
 
-<<<<<<< HEAD
-=======
-
->>>>>>> 57f7faaf
+
     private void UpdateStockHealth()
     {
         if (Editor.IsWarehouseStockCritical || Editor.IsBelowMinimum)
@@ -506,10 +467,7 @@
         }
     }
 
-<<<<<<< HEAD
-=======
-
->>>>>>> 57f7faaf
+
     private static ModuleRecord ToRecord(Part part)
     {
         var fields = new List<InspectorField>
@@ -574,10 +532,7 @@
         [ObservableProperty]
         private decimal? _price;
 
-<<<<<<< HEAD
-=======
-
->>>>>>> 57f7faaf
+
         [ObservableProperty]
         private int _lowWarehouseCount;
 
@@ -589,10 +544,6 @@
 
         public bool IsBelowMinimum => MinStockAlert.HasValue && Stock.HasValue && Stock.Value < MinStockAlert.Value;
 
-<<<<<<< HEAD
-=======
-
->>>>>>> 57f7faaf
         public static PartEditor CreateEmpty() => new();
 
         public static PartEditor CreateForNew(string normalizedStatus)
@@ -614,18 +565,12 @@
                 DefaultSupplierId = part.DefaultSupplierId,
                 DefaultSupplierName = part.DefaultSupplierName ?? string.Empty,
                 Sku = part.Sku ?? string.Empty,
-<<<<<<< HEAD
-=======
-
->>>>>>> 57f7faaf
+
                 Price = part.Price,
                 LowWarehouseCount = part.LowWarehouseCount,
                 WarehouseSummary = part.WarehouseSummary ?? string.Empty,
                 IsWarehouseStockCritical = part.IsWarehouseStockCritical
-<<<<<<< HEAD
-=======
-
->>>>>>> 57f7faaf
+
             };
         }
 
@@ -644,18 +589,12 @@
                 DefaultSupplierId = DefaultSupplierId,
                 DefaultSupplierName = DefaultSupplierName,
                 Sku = Sku,
-<<<<<<< HEAD
-=======
-
->>>>>>> 57f7faaf
+
                 Price = Price,
                 LowWarehouseCount = LowWarehouseCount,
                 WarehouseSummary = WarehouseSummary,
                 IsWarehouseStockCritical = IsWarehouseStockCritical
-<<<<<<< HEAD
-=======
-
->>>>>>> 57f7faaf
+
             };
 
         public Part ToPart(Part? existing)
@@ -674,17 +613,11 @@
             part.DefaultSupplierName = DefaultSupplierName?.Trim();
             part.Sku = Sku?.Trim();
             part.Price = Price;
-<<<<<<< HEAD
+
             part.LowWarehouseCount = LowWarehouseCount;
             part.WarehouseSummary = WarehouseSummary ?? string.Empty;
             part.IsWarehouseStockCritical = IsWarehouseStockCritical;
-=======
-
-            part.LowWarehouseCount = LowWarehouseCount;
-            part.WarehouseSummary = WarehouseSummary ?? string.Empty;
-            part.IsWarehouseStockCritical = IsWarehouseStockCritical;
-
->>>>>>> 57f7faaf
+
             return part;
         }
     }
