using System;
using System.Collections.Generic;
using System.Collections.ObjectModel;
using System.ComponentModel;
using System.Globalization;
using System.Linq;
using System.Threading.Tasks;
using CommunityToolkit.Mvvm.ComponentModel;
using CommunityToolkit.Mvvm.Input;
using YasGMP.Models;
using YasGMP.Services;
using YasGMP.Services.Interfaces;
using YasGMP.Wpf.Services;

namespace YasGMP.Wpf.ViewModels.Modules;

public sealed partial class WarehouseModuleViewModel : DataDrivenModuleDocumentViewModel
{
    public new const string ModuleKey = "Warehouse";

    private readonly IWarehouseCrudService _warehouseService;
    private readonly IAttachmentService _attachmentService;
    private readonly IFilePicker _filePicker;
    private readonly IAuthContext _authContext;
    private Warehouse? _loadedWarehouse;
    private WarehouseEditor? _snapshot;
    private bool _suppressEditorDirtyNotifications;

    public WarehouseModuleViewModel(
        DatabaseService databaseService,
        IWarehouseCrudService warehouseService,
        IAttachmentService attachmentService,
        IFilePicker filePicker,
        IAuthContext authContext,
        ICflDialogService cflDialogService,
        IShellInteractionService shellInteraction,
        IModuleNavigationService navigation)
        : base(ModuleKey, "Warehouse", databaseService, cflDialogService, shellInteraction, navigation)
    {
        _warehouseService = warehouseService ?? throw new ArgumentNullException(nameof(warehouseService));
        _attachmentService = attachmentService ?? throw new ArgumentNullException(nameof(attachmentService));
        _filePicker = filePicker ?? throw new ArgumentNullException(nameof(filePicker));
        _authContext = authContext ?? throw new ArgumentNullException(nameof(authContext));

        Editor = WarehouseEditor.CreateEmpty();
        StatusOptions = new ReadOnlyCollection<string>(new[] { "qualified", "in-qualification", "maintenance", "inactive" });
        AttachDocumentCommand = new AsyncRelayCommand(AttachDocumentAsync, CanAttachDocument);
    }

    [ObservableProperty]
    private WarehouseEditor _editor;

    [ObservableProperty]
    private bool _isEditorEnabled;

<<<<<<< HEAD
=======

>>>>>>> 57f7faaf
    [ObservableProperty]
    private ObservableCollection<WarehouseStockSnapshot> _stockSnapshot = new();

    [ObservableProperty]
    private ObservableCollection<InventoryMovementEntry> _recentMovements = new();

    [ObservableProperty]
    private bool _hasStockAlerts;

<<<<<<< HEAD
=======

>>>>>>> 57f7faaf
    public IReadOnlyList<string> StatusOptions { get; }

    public IAsyncRelayCommand AttachDocumentCommand { get; }

    protected override async Task<IReadOnlyList<ModuleRecord>> LoadAsync(object? parameter)
    {
        var warehouses = await _warehouseService.GetAllAsync().ConfigureAwait(false);
        return warehouses.Select(ToRecord).ToList();
    }

    protected override IReadOnlyList<ModuleRecord> CreateDesignTimeRecords()
    {
        var sample = new[]
        {
            new Warehouse
            {
                Id = 1,
                Name = "Main Warehouse",
                Location = "Building B",
                Status = "qualified",
                LegacyResponsibleName = "John Doe",
                Note = "Primary GMP warehouse"
            },
            new Warehouse
            {
                Id = 2,
                Name = "Cold Storage",
                Location = "Building C",
                Status = "qualified",
                LegacyResponsibleName = "Jane Smith",
                ClimateMode = "2-8°C"
            }
        };

        return sample.Select(ToRecord).ToList();
    }

    protected override async Task<CflRequest?> CreateCflRequestAsync()
    {
        var warehouses = await _warehouseService.GetAllAsync().ConfigureAwait(false);
        var items = warehouses.Select(warehouse =>
        {
            var key = warehouse.Id.ToString(CultureInfo.InvariantCulture);
            var label = string.IsNullOrWhiteSpace(warehouse.Name) ? key : warehouse.Name;
            var descriptionParts = new List<string>();
            if (!string.IsNullOrWhiteSpace(warehouse.Location))
            {
                descriptionParts.Add(warehouse.Location!);
            }

            if (!string.IsNullOrWhiteSpace(warehouse.Status))
            {
                descriptionParts.Add(warehouse.Status!);
            }

            return new CflItem(key, label, descriptionParts.Count > 0 ? string.Join(" • ", descriptionParts) : null);
        }).ToList();

        return new CflRequest("Select Warehouse", items);
    }

    protected override Task OnCflSelectionAsync(CflResult result)
    {
        var match = Records.FirstOrDefault(r => r.Key == result.Selected.Key);
        if (match is not null)
        {
            SelectedRecord = match;
            SearchText = match.Title;
        }
        else
        {
            SearchText = result.Selected.Label;
        }

        StatusMessage = $"Filtered {Title} by \"{SearchText}\".";
        return Task.CompletedTask;
    }

    protected override async Task OnRecordSelectedAsync(ModuleRecord? record)
    {
        if (record is null)
        {
            _loadedWarehouse = null;
            SetEditor(WarehouseEditor.CreateEmpty());
<<<<<<< HEAD
            ClearInsights();
=======

            ClearInsights();

>>>>>>> 57f7faaf
            UpdateAttachmentCommandState();
            return;
        }

        if (IsInEditMode)
        {
            return;
        }

        if (!int.TryParse(record.Key, NumberStyles.Integer, CultureInfo.InvariantCulture, out var id))
        {
            return;
        }

        var warehouse = await _warehouseService.TryGetByIdAsync(id).ConfigureAwait(false);
        if (warehouse is null)
        {
            StatusMessage = $"Unable to locate warehouse #{id}.";
            return;
        }

        _loadedWarehouse = warehouse;
        LoadEditor(warehouse);
<<<<<<< HEAD
        await LoadInsightsAsync(id).ConfigureAwait(false);
=======

        await LoadInsightsAsync(id).ConfigureAwait(false);

>>>>>>> 57f7faaf
        UpdateAttachmentCommandState();
    }

    protected override Task OnModeChangedAsync(FormMode mode)
    {
        IsEditorEnabled = mode is FormMode.Add or FormMode.Update;

        switch (mode)
        {
            case FormMode.Add:
                _snapshot = null;
                _loadedWarehouse = null;
                SetEditor(WarehouseEditor.CreateForNew(_warehouseService.NormalizeStatus("qualified")));
<<<<<<< HEAD
                ClearInsights();
=======

                ClearInsights();

>>>>>>> 57f7faaf
                break;
            case FormMode.Update:
                _snapshot = Editor.Clone();
                break;
            case FormMode.View:
                if (_loadedWarehouse is not null)
                {
                    LoadEditor(_loadedWarehouse);
<<<<<<< HEAD
=======

>>>>>>> 57f7faaf
                    if (_loadedWarehouse.Id > 0)
                    {
                        _ = LoadInsightsAsync(_loadedWarehouse.Id);
                    }
<<<<<<< HEAD
=======

>>>>>>> 57f7faaf
                }
                break;
        }

        UpdateAttachmentCommandState();
        return Task.CompletedTask;
    }

    protected override async Task<IReadOnlyList<string>> ValidateAsync()
    {
        var warehouse = Editor.ToWarehouse(_loadedWarehouse);
        var errors = new List<string>();
        try
        {
            _warehouseService.Validate(warehouse);
        }
        catch (InvalidOperationException ex)
        {
            errors.Add(ex.Message);
        }
        catch (Exception ex)
        {
            errors.Add($"Unexpected validation error: {ex.Message}");
        }

        return await Task.FromResult(errors).ConfigureAwait(false);
    }

    protected override async Task<bool> OnSaveAsync()
    {
        var context = WarehouseCrudContext.Create(
            _authContext.CurrentUser?.Id ?? 0,
            _authContext.CurrentIpAddress,
            _authContext.CurrentDeviceInfo,
            _authContext.CurrentSessionId);

        var warehouse = Editor.ToWarehouse(_loadedWarehouse);
        warehouse.Status = _warehouseService.NormalizeStatus(warehouse.Status);

        if (Mode == FormMode.Add)
        {
            await _warehouseService.CreateAsync(warehouse, context).ConfigureAwait(false);
            _loadedWarehouse = warehouse;
            LoadEditor(warehouse);
            return true;
        }

        if (Mode == FormMode.Update)
        {
            if (_loadedWarehouse is null)
            {
                return false;
            }

            warehouse.Id = _loadedWarehouse.Id;
            await _warehouseService.UpdateAsync(warehouse, context).ConfigureAwait(false);
            _loadedWarehouse = warehouse;
            LoadEditor(warehouse);
            return true;
        }

        return false;
    }

    protected override void OnCancel()
    {
        if (Mode == FormMode.Add)
        {
            if (_loadedWarehouse is not null)
            {
                LoadEditor(_loadedWarehouse);
            }
            else
            {
                SetEditor(WarehouseEditor.CreateEmpty());
            }
        }
        else if (Mode == FormMode.Update && _snapshot is not null)
        {
            SetEditor(_snapshot.Clone());
        }

        UpdateAttachmentCommandState();
    }

    protected override void OnPropertyChanged(PropertyChangedEventArgs e)
    {
        base.OnPropertyChanged(e);

        if (e.PropertyName is nameof(IsBusy) or nameof(Mode) or nameof(SelectedRecord) or nameof(IsDirty))
        {
            UpdateAttachmentCommandState();
        }
    }

    partial void OnEditorChanging(WarehouseEditor value)
    {
        if (value is null)
        {
            return;
        }

        value.PropertyChanged -= OnEditorPropertyChanged;
    }

    partial void OnEditorChanged(WarehouseEditor value)
    {
        if (value is null)
        {
            return;
        }

        value.PropertyChanged += OnEditorPropertyChanged;
    }

    private void OnEditorPropertyChanged(object? sender, PropertyChangedEventArgs e)
    {
        if (_suppressEditorDirtyNotifications)
        {
            return;
        }

        if (IsInEditMode)
        {
            MarkDirty();
        }
    }

    private void LoadEditor(Warehouse warehouse)
    {
        _suppressEditorDirtyNotifications = true;
        Editor = WarehouseEditor.FromWarehouse(warehouse, _warehouseService.NormalizeStatus);
        _suppressEditorDirtyNotifications = false;
        ResetDirty();
    }

    private void SetEditor(WarehouseEditor editor)
    {
        _suppressEditorDirtyNotifications = true;
        Editor = editor;
        _suppressEditorDirtyNotifications = false;
        ResetDirty();
    }

<<<<<<< HEAD
=======

>>>>>>> 57f7faaf
    private async Task LoadInsightsAsync(int warehouseId)
    {
        try
        {
            var stock = await _warehouseService.GetStockSnapshotAsync(warehouseId).ConfigureAwait(false);
            StockSnapshot = new ObservableCollection<WarehouseStockSnapshot>(stock);
            HasStockAlerts = StockSnapshot.Any(s => s.IsBelowMinimum || s.IsAboveMaximum);

            var movements = await _warehouseService.GetRecentMovementsAsync(warehouseId, 15).ConfigureAwait(false);
            RecentMovements = new ObservableCollection<InventoryMovementEntry>(movements);

            StatusMessage = HasStockAlerts
                ? $"{Title}: stock alerts detected for {StockSnapshot.Count(s => s.IsBelowMinimum)} item(s)."
                : $"{Title}: stock overview refreshed ({StockSnapshot.Count} tracked parts).";
        }
        catch (Exception ex)
        {
            StatusMessage = $"Unable to load warehouse insight: {ex.Message}";
        }
    }

    private void ClearInsights()
    {
        StockSnapshot.Clear();
        RecentMovements.Clear();
        HasStockAlerts = false;
    }

<<<<<<< HEAD
=======

>>>>>>> 57f7faaf
    private bool CanAttachDocument()
        => !IsBusy
           && !IsEditorEnabled
           && _loadedWarehouse is not null
           && _loadedWarehouse.Id > 0;

    private async Task AttachDocumentAsync()
    {
        if (_loadedWarehouse is null || _loadedWarehouse.Id <= 0)
        {
            return;
        }

        var files = await _filePicker.PickFilesAsync(new FilePickerRequest
        {
            Title = "Attach file to warehouse"
        }).ConfigureAwait(false);

        if (files.Count == 0)
        {
            return;
        }

        foreach (var file in files)
        {
            await using var stream = await file.OpenReadAsync().ConfigureAwait(false);
            var request = new AttachmentUploadRequest
            {
                EntityType = "warehouses",
                EntityId = _loadedWarehouse.Id,
                FileName = file.FileName,
                ContentType = file.ContentType,
                UploadedById = _authContext.CurrentUser?.Id,
                SourceIp = _authContext.CurrentIpAddress,
                SourceHost = _authContext.CurrentDeviceInfo,
                Reason = $"Warehouse attachment via WPF on {DateTime.UtcNow:O}"
            };

            await _attachmentService.UploadAsync(stream, request).ConfigureAwait(false);
        }

        StatusMessage = $"Uploaded {files.Count} attachment(s) for {_loadedWarehouse.Name}.";
    }

    private void UpdateAttachmentCommandState()
        => AttachDocumentCommand.NotifyCanExecuteChanged();

    private static ModuleRecord ToRecord(Warehouse warehouse)
    {
        var fields = new List<InspectorField>
        {
            new("Location", warehouse.Location ?? "-"),
            new("Responsible", warehouse.LegacyResponsibleName ?? "-"),
            new("Status", warehouse.Status ?? "-"),
            new("Qualified", warehouse.IsQualified ? "Yes" : "No")
        };

        return new ModuleRecord(
            warehouse.Id.ToString(CultureInfo.InvariantCulture),
            warehouse.Name,
            warehouse.Name,
            warehouse.Status,
            warehouse.Note,
            fields,
            null,
            warehouse.Id);
    }

    public sealed partial class WarehouseEditor : ObservableObject
    {
        [ObservableProperty]
        private int _id;

        [ObservableProperty]
        private string _name = string.Empty;

        [ObservableProperty]
        private string _location = string.Empty;

        [ObservableProperty]
        private string _status = "qualified";

        [ObservableProperty]
        private string _responsible = string.Empty;

        [ObservableProperty]
        private string _note = string.Empty;

        [ObservableProperty]
        private string _qrCode = string.Empty;

        [ObservableProperty]
        private string _climateMode = string.Empty;

        [ObservableProperty]
        private bool _isQualified = true;

        [ObservableProperty]
        private DateTime? _lastQualified = DateTime.UtcNow.Date;

        public static WarehouseEditor CreateEmpty() => new();

        public static WarehouseEditor CreateForNew(string normalizedStatus)
            => new() { Status = normalizedStatus, IsQualified = normalizedStatus == "qualified" };

        public static WarehouseEditor FromWarehouse(Warehouse warehouse, Func<string?, string> normalizer)
        {
            return new WarehouseEditor
            {
                Id = warehouse.Id,
                Name = warehouse.Name ?? string.Empty,
                Location = warehouse.Location ?? string.Empty,
                Status = normalizer(warehouse.Status),
                Responsible = warehouse.LegacyResponsibleName ?? string.Empty,
                Note = warehouse.Note ?? string.Empty,
                QrCode = warehouse.QrCode ?? string.Empty,
                ClimateMode = warehouse.ClimateMode ?? string.Empty,
                IsQualified = warehouse.IsQualified,
                LastQualified = warehouse.LastQualified
            };
        }

        public WarehouseEditor Clone()
            => new()
            {
                Id = Id,
                Name = Name,
                Location = Location,
                Status = Status,
                Responsible = Responsible,
                Note = Note,
                QrCode = QrCode,
                ClimateMode = ClimateMode,
                IsQualified = IsQualified,
                LastQualified = LastQualified
            };

        public Warehouse ToWarehouse(Warehouse? existing)
        {
            var warehouse = existing is null ? new Warehouse() : existing;
            warehouse.Id = Id;
            warehouse.Name = Name?.Trim() ?? string.Empty;
            warehouse.Location = Location?.Trim() ?? string.Empty;
            warehouse.Status = Status?.Trim() ?? string.Empty;
            warehouse.LegacyResponsibleName = Responsible?.Trim() ?? string.Empty;
            warehouse.Note = Note?.Trim() ?? string.Empty;
            warehouse.QrCode = QrCode?.Trim() ?? string.Empty;
            warehouse.ClimateMode = ClimateMode?.Trim() ?? string.Empty;
            warehouse.IsQualified = IsQualified;
            warehouse.LastQualified = LastQualified;
            return warehouse;
        }
    }
}<|MERGE_RESOLUTION|>--- conflicted
+++ resolved
@@ -53,10 +53,7 @@
     [ObservableProperty]
     private bool _isEditorEnabled;
 
-<<<<<<< HEAD
-=======
-
->>>>>>> 57f7faaf
+
     [ObservableProperty]
     private ObservableCollection<WarehouseStockSnapshot> _stockSnapshot = new();
 
@@ -66,10 +63,7 @@
     [ObservableProperty]
     private bool _hasStockAlerts;
 
-<<<<<<< HEAD
-=======
-
->>>>>>> 57f7faaf
+
     public IReadOnlyList<string> StatusOptions { get; }
 
     public IAsyncRelayCommand AttachDocumentCommand { get; }
@@ -154,13 +148,9 @@
         {
             _loadedWarehouse = null;
             SetEditor(WarehouseEditor.CreateEmpty());
-<<<<<<< HEAD
+
             ClearInsights();
-=======
-
-            ClearInsights();
-
->>>>>>> 57f7faaf
+
             UpdateAttachmentCommandState();
             return;
         }
@@ -184,13 +174,9 @@
 
         _loadedWarehouse = warehouse;
         LoadEditor(warehouse);
-<<<<<<< HEAD
+
         await LoadInsightsAsync(id).ConfigureAwait(false);
-=======
-
-        await LoadInsightsAsync(id).ConfigureAwait(false);
-
->>>>>>> 57f7faaf
+
         UpdateAttachmentCommandState();
     }
 
@@ -204,13 +190,9 @@
                 _snapshot = null;
                 _loadedWarehouse = null;
                 SetEditor(WarehouseEditor.CreateForNew(_warehouseService.NormalizeStatus("qualified")));
-<<<<<<< HEAD
+
                 ClearInsights();
-=======
-
-                ClearInsights();
-
->>>>>>> 57f7faaf
+
                 break;
             case FormMode.Update:
                 _snapshot = Editor.Clone();
@@ -219,18 +201,12 @@
                 if (_loadedWarehouse is not null)
                 {
                     LoadEditor(_loadedWarehouse);
-<<<<<<< HEAD
-=======
-
->>>>>>> 57f7faaf
+
                     if (_loadedWarehouse.Id > 0)
                     {
                         _ = LoadInsightsAsync(_loadedWarehouse.Id);
                     }
-<<<<<<< HEAD
-=======
-
->>>>>>> 57f7faaf
+
                 }
                 break;
         }
@@ -375,10 +351,7 @@
         ResetDirty();
     }
 
-<<<<<<< HEAD
-=======
-
->>>>>>> 57f7faaf
+
     private async Task LoadInsightsAsync(int warehouseId)
     {
         try
@@ -407,10 +380,7 @@
         HasStockAlerts = false;
     }
 
-<<<<<<< HEAD
-=======
-
->>>>>>> 57f7faaf
+
     private bool CanAttachDocument()
         => !IsBusy
            && !IsEditorEnabled
