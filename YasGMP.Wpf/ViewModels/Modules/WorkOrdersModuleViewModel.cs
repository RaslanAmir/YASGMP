--- conflicted
+++ resolved
@@ -22,10 +22,6 @@
     private readonly IFilePicker _filePicker;
     private readonly IAttachmentService _attachmentService;
 
-<<<<<<< HEAD
-=======
-
->>>>>>> dedf5f56
     private WorkOrder? _loadedEntity;
     private WorkOrderEditor? _snapshot;
     private bool _suppressEditorDirtyNotifications;
@@ -56,10 +52,6 @@
     private bool _isEditorEnabled;
 
     public IAsyncRelayCommand AttachDocumentCommand { get; }
-<<<<<<< HEAD
-
-=======
->>>>>>> dedf5f56
     protected override async Task<IReadOnlyList<ModuleRecord>> LoadAsync(object? parameter)
     {
         var workOrders = await Database.GetAllWorkOrdersFullAsync().ConfigureAwait(false);
@@ -186,10 +178,6 @@
                 break;
         }
 
-<<<<<<< HEAD
-=======
-
->>>>>>> dedf5f56
         UpdateAttachmentCommandState();
         return Task.CompletedTask;
     }
