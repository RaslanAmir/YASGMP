--- conflicted
+++ resolved
@@ -5,13 +5,7 @@
 using System.Linq;
 using System.Threading.Tasks;
 using CommunityToolkit.Mvvm.ComponentModel;
-<<<<<<< HEAD
 using CommunityToolkit.Mvvm.Input;
-=======
-
-using CommunityToolkit.Mvvm.Input;
-
->>>>>>> 7956b68f
 using YasGMP.Models;
 using YasGMP.Services;
 using YasGMP.Services.Interfaces;
@@ -24,36 +18,21 @@
     public new const string ModuleKey = "WorkOrders";
 
     private readonly IAuthContext _authContext;
-<<<<<<< HEAD
-=======
-
->>>>>>> 7956b68f
     private readonly IWorkOrderCrudService _workOrderService;
     private readonly IFilePicker _filePicker;
     private readonly IAttachmentService _attachmentService;
 
-<<<<<<< HEAD
-=======
-
->>>>>>> 7956b68f
+
     private WorkOrder? _loadedEntity;
     private WorkOrderEditor? _snapshot;
     private bool _suppressEditorDirtyNotifications;
 
     public WorkOrdersModuleViewModel(
         DatabaseService databaseService,
-<<<<<<< HEAD
-=======
-
->>>>>>> 7956b68f
         IWorkOrderCrudService workOrderService,
         IAuthContext authContext,
         IFilePicker filePicker,
         IAttachmentService attachmentService,
-<<<<<<< HEAD
-=======
-
->>>>>>> 7956b68f
         ICflDialogService cflDialogService,
         IShellInteractionService shellInteraction,
         IModuleNavigationService navigation)
@@ -61,18 +40,10 @@
     {
         _workOrderService = workOrderService ?? throw new ArgumentNullException(nameof(workOrderService));
         _authContext = authContext ?? throw new ArgumentNullException(nameof(authContext));
-<<<<<<< HEAD
-=======
-
->>>>>>> 7956b68f
         _filePicker = filePicker ?? throw new ArgumentNullException(nameof(filePicker));
         _attachmentService = attachmentService ?? throw new ArgumentNullException(nameof(attachmentService));
         Editor = WorkOrderEditor.CreateEmpty();
         AttachDocumentCommand = new AsyncRelayCommand(AttachDocumentAsync, CanAttachDocument);
-<<<<<<< HEAD
-=======
-
->>>>>>> 7956b68f
     }
 
     [ObservableProperty]
@@ -81,15 +52,7 @@
     [ObservableProperty]
     private bool _isEditorEnabled;
 
-<<<<<<< HEAD
     public IAsyncRelayCommand AttachDocumentCommand { get; }
-
-=======
-
-    public IAsyncRelayCommand AttachDocumentCommand { get; }
-
-
->>>>>>> 7956b68f
     protected override async Task<IReadOnlyList<ModuleRecord>> LoadAsync(object? parameter)
     {
         var workOrders = await Database.GetAllWorkOrdersFullAsync().ConfigureAwait(false);
@@ -173,13 +136,7 @@
         {
             _loadedEntity = null;
             SetEditor(WorkOrderEditor.CreateEmpty());
-<<<<<<< HEAD
             UpdateAttachmentCommandState();
-=======
-
-            UpdateAttachmentCommandState();
-
->>>>>>> 7956b68f
             return;
         }
 
@@ -193,10 +150,6 @@
             return;
         }
 
-<<<<<<< HEAD
-=======
-
->>>>>>> 7956b68f
         var entity = await _workOrderService.TryGetByIdAsync(id).ConfigureAwait(false);
         if (entity is null)
         {
@@ -206,10 +159,6 @@
 
         _loadedEntity = entity;
         LoadEditor(entity);
-<<<<<<< HEAD
-=======
-
->>>>>>> 7956b68f
     }
 
     protected override Task OnModeChangedAsync(FormMode mode)
@@ -230,13 +179,8 @@
                 break;
         }
 
-<<<<<<< HEAD
+
         UpdateAttachmentCommandState();
-=======
-
-        UpdateAttachmentCommandState();
-
->>>>>>> 7956b68f
         return Task.CompletedTask;
     }
 
@@ -311,33 +255,19 @@
         }
 
         var entity = Editor.ToEntity(_loadedEntity);
-<<<<<<< HEAD
         _workOrderService.Validate(entity);
-=======
-
-        _workOrderService.Validate(entity);
-
->>>>>>> 7956b68f
         entity.LastModified = DateTime.UtcNow;
         entity.LastModifiedById = userId;
         entity.DeviceInfo = _authContext.CurrentDeviceInfo;
         entity.SourceIp = _authContext.CurrentIpAddress;
         entity.SessionId = _authContext.CurrentSessionId;
 
-<<<<<<< HEAD
-=======
-
->>>>>>> 7956b68f
         var context = WorkOrderCrudContext.Create(
             userId.Value,
             _authContext.CurrentIpAddress,
             _authContext.CurrentDeviceInfo,
             _authContext.CurrentSessionId);
 
-<<<<<<< HEAD
-=======
-
->>>>>>> 7956b68f
         if (Mode == FormMode.Add)
         {
             entity.CreatedById = Editor.CreatedById > 0 ? Editor.CreatedById : userId.Value;
@@ -345,38 +275,22 @@
             entity.AssignedToId = Editor.AssignedToId > 0 ? Editor.AssignedToId : userId.Value;
             entity.DateOpen = Editor.DateOpen == default ? DateTime.UtcNow : Editor.DateOpen;
 
-<<<<<<< HEAD
-=======
-
->>>>>>> 7956b68f
             var id = await _workOrderService.CreateAsync(entity, context).ConfigureAwait(false);
             entity.Id = id;
 
             _loadedEntity = entity;
             LoadEditor(entity);
             UpdateAttachmentCommandState();
-<<<<<<< HEAD
-=======
-
->>>>>>> 7956b68f
             return true;
         }
 
         if (Mode == FormMode.Update)
         {
-<<<<<<< HEAD
-=======
-
->>>>>>> 7956b68f
             await _workOrderService.UpdateAsync(entity, context).ConfigureAwait(false);
 
             _loadedEntity = entity;
             LoadEditor(entity);
             UpdateAttachmentCommandState();
-<<<<<<< HEAD
-=======
-
->>>>>>> 7956b68f
             return true;
         }
 
@@ -401,13 +315,7 @@
             SetEditor(_snapshot.Clone());
         }
 
-<<<<<<< HEAD
         UpdateAttachmentCommandState();
-=======
-
-        UpdateAttachmentCommandState();
-
->>>>>>> 7956b68f
     }
 
     partial void OnEditorChanging(WorkOrderEditor value)
@@ -449,13 +357,7 @@
         SetEditor(WorkOrderEditor.FromEntity(entity));
         _suppressEditorDirtyNotifications = false;
         ResetDirty();
-<<<<<<< HEAD
         UpdateAttachmentCommandState();
-=======
-
-        UpdateAttachmentCommandState();
-
->>>>>>> 7956b68f
     }
 
     private void SetEditor(WorkOrderEditor editor)
@@ -464,10 +366,6 @@
         Editor = editor;
         _suppressEditorDirtyNotifications = false;
         ResetDirty();
-<<<<<<< HEAD
-=======
-
->>>>>>> 7956b68f
         UpdateAttachmentCommandState();
     }
 
@@ -539,10 +437,6 @@
     private void UpdateAttachmentCommandState()
         => AttachDocumentCommand.NotifyCanExecuteChanged();
 
-<<<<<<< HEAD
-=======
-
->>>>>>> 7956b68f
     private static ModuleRecord ToRecord(WorkOrder workOrder)
     {
         var fields = new List<InspectorField>
