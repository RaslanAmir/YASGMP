--- conflicted
+++ resolved
@@ -7,12 +7,11 @@
              mc:Ignorable="d"
              d:DesignHeight="480"
              d:DesignWidth="960">
-<<<<<<< HEAD
+
     <UserControl.Resources>
         <BooleanToVisibilityConverter x:Key="BooleanToVisibilityConverter" />
     </UserControl.Resources>
-=======
->>>>>>> 269eab46
+
     <DockPanel>
         <ToolBar DockPanel.Dock="Top">
             <ItemsControl ItemsSource="{Binding Toolbar}">
@@ -90,10 +89,8 @@
                                 <RowDefinition Height="Auto" />
                                 <RowDefinition Height="Auto" />
                                 <RowDefinition Height="Auto" />
-<<<<<<< HEAD
-                                <RowDefinition Height="Auto" />
-=======
->>>>>>> 269eab46
+                                <RowDefinition Height="Auto" />
+
                             </Grid.RowDefinitions>
 
                             <TextBlock Text="Code" Grid.Row="0" Grid.Column="0" Margin="0,0,8,6" VerticalAlignment="Center" />
@@ -162,7 +159,7 @@
                                      Grid.Column="1"
                                      Text="{Binding Editor.Sku, UpdateSourceTrigger=PropertyChanged}"
                                      IsEnabled="{Binding IsEditorEnabled}" />
-<<<<<<< HEAD
+
 
                             <TextBlock Text="Warehouse Summary" Grid.Row="10" Grid.Column="0" Margin="0,0,8,6" VerticalAlignment="Top" />
                             <TextBlock Grid.Row="10"
@@ -170,15 +167,14 @@
                                        Text="{Binding Editor.WarehouseSummary}"
                                        TextWrapping="Wrap"
                                        Foreground="DarkSlateGray" />
-=======
->>>>>>> 269eab46
+
                         </Grid>
 
                         <TextBlock Text="Price" Margin="0,0,0,4" />
                         <TextBox Text="{Binding Editor.Price, UpdateSourceTrigger=PropertyChanged, StringFormat=F2}"
                                  IsEnabled="{Binding IsEditorEnabled}" />
 
-<<<<<<< HEAD
+
                         <Border Background="#1FFFCCCC" Padding="8" Margin="0,12,0,0" CornerRadius="4" Visibility="{Binding Editor.IsWarehouseStockCritical, Converter={StaticResource BooleanToVisibilityConverter}}">
                             <StackPanel Orientation="Horizontal">
                                 <TextBlock Text="⚠" FontSize="16" Margin="0,0,8,0" />
@@ -202,8 +198,6 @@
                             </TextBlock.Style>
                         </TextBlock>
 
-=======
->>>>>>> 269eab46
                         <ItemsControl ItemsSource="{Binding ValidationMessages}" Margin="0,12,0,0">
                             <ItemsControl.ItemTemplate>
                                 <DataTemplate>
