--- conflicted
+++ resolved
@@ -7,12 +7,11 @@
              mc:Ignorable="d"
              d:DesignHeight="480"
              d:DesignWidth="960">
-<<<<<<< HEAD
+
     <UserControl.Resources>
         <BooleanToVisibilityConverter x:Key="BooleanToVisibilityConverter" />
     </UserControl.Resources>
-=======
->>>>>>> 269eab46
+
     <DockPanel>
         <ToolBar DockPanel.Dock="Top">
             <ItemsControl ItemsSource="{Binding Toolbar}">
@@ -156,7 +155,7 @@
                                 </DataTemplate>
                             </ItemsControl.ItemTemplate>
                         </ItemsControl>
-<<<<<<< HEAD
+
 
                         <Border Background="#1FFFCCCC" Padding="8" Margin="0,12,0,0" CornerRadius="4" Visibility="{Binding HasStockAlerts, Converter={StaticResource BooleanToVisibilityConverter}}">
                             <StackPanel Orientation="Horizontal" VerticalAlignment="Center">
@@ -205,8 +204,7 @@
                                 </DataGrid.Columns>
                             </DataGrid>
                         </GroupBox>
-=======
->>>>>>> 269eab46
+
                     </StackPanel>
                 </ScrollViewer>
             </Border>
