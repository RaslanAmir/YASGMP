<UserControl x:Class="YasGMP.Wpf.Views.WarehouseModuleView"
             xmlns="http://schemas.microsoft.com/winfx/2006/xaml/presentation"
             xmlns:x="http://schemas.microsoft.com/winfx/2006/xaml"
             xmlns:d="http://schemas.microsoft.com/expression/blend/2008"
             xmlns:mc="http://schemas.openxmlformats.org/markup-compatibility/2006"
             xmlns:controls="clr-namespace:YasGMP.Wpf.Controls"
             mc:Ignorable="d"
             d:DesignHeight="480"
             d:DesignWidth="960">
<<<<<<< HEAD
    <UserControl.Resources>
        <BooleanToVisibilityConverter x:Key="BooleanToVisibilityConverter" />
    </UserControl.Resources>
=======

    <UserControl.Resources>
        <BooleanToVisibilityConverter x:Key="BooleanToVisibilityConverter" />
    </UserControl.Resources>

>>>>>>> 57f7faaf
    <DockPanel>
        <ToolBar DockPanel.Dock="Top">
            <ItemsControl ItemsSource="{Binding Toolbar}">
                <ItemsControl.ItemsPanel>
                    <ItemsPanelTemplate>
                        <StackPanel Orientation="Horizontal" />
                    </ItemsPanelTemplate>
                </ItemsControl.ItemsPanel>
                <ItemsControl.ItemTemplate>
                    <DataTemplate>
                        <ToggleButton Content="{Binding Caption}"
                                      Command="{Binding Command}"
                                      IsChecked="{Binding IsChecked}"
                                      Margin="0,0,4,0" />
                    </DataTemplate>
                </ItemsControl.ItemTemplate>
            </ItemsControl>
            <Separator />
            <Button Content="CFL" Command="{Binding ShowCflCommand}" />
            <Button Content="Attach" Command="{Binding AttachDocumentCommand}" Margin="8,0,0,0" />
            <controls:GoldenArrowButton Command="{Binding GoldenArrowCommand}" Margin="8,0,0,0" />
        </ToolBar>
        <Grid Margin="8">
            <Grid.RowDefinitions>
                <RowDefinition Height="Auto" />
                <RowDefinition Height="*" />
                <RowDefinition Height="Auto" />
            </Grid.RowDefinitions>
            <Grid.ColumnDefinitions>
                <ColumnDefinition Width="2*" />
                <ColumnDefinition Width="3*" />
            </Grid.ColumnDefinitions>
            <DockPanel Grid.Row="0" Grid.ColumnSpan="2" Margin="0,0,0,8">
                <TextBlock Text="Search:" VerticalAlignment="Center" Margin="0,0,8,0" />
                <TextBox Width="220" Text="{Binding SearchText, UpdateSourceTrigger=PropertyChanged}" />
            </DockPanel>
            <DataGrid Grid.Row="1"
                      Grid.Column="0"
                      ItemsSource="{Binding RecordsView}"
                      SelectedItem="{Binding SelectedRecord, Mode=TwoWay}"
                      AutoGenerateColumns="False"
                      IsReadOnly="True"
                      CanUserAddRows="False"
                      CanUserDeleteRows="False"
                      Margin="0,0,8,0">
                <DataGrid.Columns>
                    <DataGridTextColumn Header="Warehouse" Binding="{Binding Title}" Width="2*" />
                    <DataGridTextColumn Header="Location" Binding="{Binding InspectorFields[0].Value}" Width="2*" />
                    <DataGridTextColumn Header="Status" Binding="{Binding Status}" Width="140" />
                </DataGrid.Columns>
            </DataGrid>
            <Border Grid.Row="1"
                    Grid.Column="1"
                    Padding="12"
                    Background="{DynamicResource {x:Static SystemColors.ControlLightLightBrushKey}}"
                    BorderBrush="{DynamicResource {x:Static SystemColors.ControlDarkBrushKey}}"
                    BorderThickness="1">
                <ScrollViewer VerticalScrollBarVisibility="Auto">
                    <StackPanel>
                        <TextBlock Text="Warehouse Details" FontWeight="Bold" FontSize="14" Margin="0,0,0,12" />
                        <Grid Margin="0,0,0,12">
                            <Grid.ColumnDefinitions>
                                <ColumnDefinition Width="160" />
                                <ColumnDefinition Width="*" />
                            </Grid.ColumnDefinitions>
                            <Grid.RowDefinitions>
                                <RowDefinition Height="Auto" />
                                <RowDefinition Height="Auto" />
                                <RowDefinition Height="Auto" />
                                <RowDefinition Height="Auto" />
                                <RowDefinition Height="Auto" />
                                <RowDefinition Height="Auto" />
                                <RowDefinition Height="Auto" />
                                <RowDefinition Height="Auto" />
                                <RowDefinition Height="Auto" />
                            </Grid.RowDefinitions>

                            <TextBlock Text="Name" Grid.Row="0" Grid.Column="0" Margin="0,0,8,6" VerticalAlignment="Center" />
                            <TextBox Grid.Row="0"
                                     Grid.Column="1"
                                     Text="{Binding Editor.Name, UpdateSourceTrigger=PropertyChanged}"
                                     IsEnabled="{Binding IsEditorEnabled}" />

                            <TextBlock Text="Location" Grid.Row="1" Grid.Column="0" Margin="0,0,8,6" VerticalAlignment="Center" />
                            <TextBox Grid.Row="1"
                                     Grid.Column="1"
                                     Text="{Binding Editor.Location, UpdateSourceTrigger=PropertyChanged}"
                                     IsEnabled="{Binding IsEditorEnabled}" />

                            <TextBlock Text="Status" Grid.Row="2" Grid.Column="0" Margin="0,0,8,6" VerticalAlignment="Center" />
                            <ComboBox Grid.Row="2"
                                      Grid.Column="1"
                                      ItemsSource="{Binding StatusOptions}"
                                      SelectedItem="{Binding Editor.Status, Mode=TwoWay, UpdateSourceTrigger=PropertyChanged}"
                                      IsEnabled="{Binding IsEditorEnabled}" />

                            <TextBlock Text="Responsible" Grid.Row="3" Grid.Column="0" Margin="0,0,8,6" VerticalAlignment="Center" />
                            <TextBox Grid.Row="3"
                                     Grid.Column="1"
                                     Text="{Binding Editor.Responsible, UpdateSourceTrigger=PropertyChanged}"
                                     IsEnabled="{Binding IsEditorEnabled}" />

                            <TextBlock Text="QR Code" Grid.Row="4" Grid.Column="0" Margin="0,0,8,6" VerticalAlignment="Center" />
                            <TextBox Grid.Row="4"
                                     Grid.Column="1"
                                     Text="{Binding Editor.QrCode, UpdateSourceTrigger=PropertyChanged}"
                                     IsEnabled="{Binding IsEditorEnabled}" />

                            <TextBlock Text="Climate Mode" Grid.Row="5" Grid.Column="0" Margin="0,0,8,6" VerticalAlignment="Center" />
                            <TextBox Grid.Row="5"
                                     Grid.Column="1"
                                     Text="{Binding Editor.ClimateMode, UpdateSourceTrigger=PropertyChanged}"
                                     IsEnabled="{Binding IsEditorEnabled}" />

                            <StackPanel Grid.Row="6" Grid.Column="1" Orientation="Horizontal" Margin="0,6,0,0">
                                <CheckBox Content="Qualified"
                                          IsChecked="{Binding Editor.IsQualified, Mode=TwoWay}"
                                          IsEnabled="{Binding IsEditorEnabled}" />
                                <TextBlock Text="Last Qualified" Margin="16,0,8,0" VerticalAlignment="Center" />
                                <DatePicker SelectedDate="{Binding Editor.LastQualified, Mode=TwoWay, UpdateSourceTrigger=PropertyChanged}"
                                            IsEnabled="{Binding IsEditorEnabled}" />
                            </StackPanel>

                            <TextBlock Text="Notes" Grid.Row="7" Grid.Column="0" Margin="0,0,8,6" VerticalAlignment="Top" />
                            <TextBox Grid.Row="7"
                                     Grid.Column="1"
                                     Text="{Binding Editor.Note, UpdateSourceTrigger=PropertyChanged}"
                                     AcceptsReturn="True"
                                     Height="60"
                                     TextWrapping="Wrap"
                                     IsEnabled="{Binding IsEditorEnabled}" />
                        </Grid>

                        <ItemsControl ItemsSource="{Binding ValidationMessages}" Margin="0,12,0,0">
                            <ItemsControl.ItemTemplate>
                                <DataTemplate>
                                    <StackPanel Orientation="Horizontal" Margin="0,0,0,2">
                                        <TextBlock Text="•" Foreground="DarkRed" Margin="0,0,4,0" />
                                        <TextBlock Text="{Binding}" Foreground="DarkRed" TextWrapping="Wrap" />
                                    </StackPanel>
                                </DataTemplate>
                            </ItemsControl.ItemTemplate>
                        </ItemsControl>

<<<<<<< HEAD
=======

>>>>>>> 57f7faaf
                        <Border Background="#1FFFCCCC" Padding="8" Margin="0,12,0,0" CornerRadius="4" Visibility="{Binding HasStockAlerts, Converter={StaticResource BooleanToVisibilityConverter}}">
                            <StackPanel Orientation="Horizontal" VerticalAlignment="Center">
                                <TextBlock Text="⚠" FontSize="16" Margin="0,0,8,0" />
                                <TextBlock Text="Under-minimum stock detected for one or more items." FontWeight="SemiBold" />
                            </StackPanel>
                        </Border>

                        <GroupBox Header="Stock Snapshot" Margin="0,16,0,0">
                            <DataGrid ItemsSource="{Binding StockSnapshot}" AutoGenerateColumns="False" CanUserAddRows="False" CanUserDeleteRows="False" IsReadOnly="True" HeadersVisibility="Column" MinHeight="160">
                                <DataGrid.RowStyle>
                                    <Style TargetType="DataGridRow">
                                        <Style.Triggers>
                                            <DataTrigger Binding="{Binding IsBelowMinimum}" Value="True">
                                                <Setter Property="Foreground" Value="DarkRed" />
                                                <Setter Property="FontWeight" Value="Bold" />
                                            </DataTrigger>
                                            <DataTrigger Binding="{Binding IsAboveMaximum}" Value="True">
                                                <Setter Property="Foreground" Value="DarkGoldenrod" />
                                            </DataTrigger>
                                        </Style.Triggers>
                                    </Style>
                                </DataGrid.RowStyle>
                                <DataGrid.Columns>
                                    <DataGridTextColumn Header="Part" Binding="{Binding PartName}" Width="2*" />
                                    <DataGridTextColumn Header="Code" Binding="{Binding PartCode}" Width="120" />
                                    <DataGridTextColumn Header="Qty" Binding="{Binding Quantity}" Width="70" />
                                    <DataGridTextColumn Header="Reserved" Binding="{Binding Reserved}" Width="80" />
                                    <DataGridTextColumn Header="Blocked" Binding="{Binding Blocked}" Width="80" />
                                    <DataGridTextColumn Header="Min" Binding="{Binding MinThreshold}" Width="70" />
                                    <DataGridTextColumn Header="Max" Binding="{Binding MaxThreshold}" Width="70" />
                                    <DataGridTextColumn Header="Batch" Binding="{Binding BatchNumber}" Width="*" />
                                    <DataGridTextColumn Header="Expiry" Binding="{Binding ExpiryDate, StringFormat=yyyy-MM-dd}" Width="120" />
                                </DataGrid.Columns>
                            </DataGrid>
                        </GroupBox>

                        <GroupBox Header="Recent Movements" Margin="0,16,0,0">
                            <DataGrid ItemsSource="{Binding RecentMovements}" AutoGenerateColumns="False" CanUserAddRows="False" CanUserDeleteRows="False" IsReadOnly="True" MinHeight="140">
                                <DataGrid.Columns>
                                    <DataGridTextColumn Header="When" Binding="{Binding Timestamp, StringFormat=yyyy-MM-dd HH:mm}" Width="160" />
                                    <DataGridTextColumn Header="Type" Binding="{Binding Type}" Width="120" />
                                    <DataGridTextColumn Header="Qty" Binding="{Binding Quantity}" Width="70" />
                                    <DataGridTextColumn Header="Document" Binding="{Binding RelatedDocument}" Width="*" />
                                    <DataGridTextColumn Header="Note" Binding="{Binding Note}" Width="2*" />
                                </DataGrid.Columns>
                            </DataGrid>
                        </GroupBox>
<<<<<<< HEAD
=======

>>>>>>> 57f7faaf
                    </StackPanel>
                </ScrollViewer>
            </Border>
            <TextBlock Grid.Row="2" Grid.ColumnSpan="2" Text="{Binding StatusMessage}" FontStyle="Italic" Foreground="Gray" Margin="0,12,0,0" />
        </Grid>
    </DockPanel>
</UserControl><|MERGE_RESOLUTION|>--- conflicted
+++ resolved
@@ -7,17 +7,11 @@
              mc:Ignorable="d"
              d:DesignHeight="480"
              d:DesignWidth="960">
-<<<<<<< HEAD
+
     <UserControl.Resources>
         <BooleanToVisibilityConverter x:Key="BooleanToVisibilityConverter" />
     </UserControl.Resources>
-=======
-
-    <UserControl.Resources>
-        <BooleanToVisibilityConverter x:Key="BooleanToVisibilityConverter" />
-    </UserControl.Resources>
-
->>>>>>> 57f7faaf
+
     <DockPanel>
         <ToolBar DockPanel.Dock="Top">
             <ItemsControl ItemsSource="{Binding Toolbar}">
@@ -162,10 +156,6 @@
                             </ItemsControl.ItemTemplate>
                         </ItemsControl>
 
-<<<<<<< HEAD
-=======
-
->>>>>>> 57f7faaf
                         <Border Background="#1FFFCCCC" Padding="8" Margin="0,12,0,0" CornerRadius="4" Visibility="{Binding HasStockAlerts, Converter={StaticResource BooleanToVisibilityConverter}}">
                             <StackPanel Orientation="Horizontal" VerticalAlignment="Center">
                                 <TextBlock Text="⚠" FontSize="16" Margin="0,0,8,0" />
@@ -213,10 +203,7 @@
                                 </DataGrid.Columns>
                             </DataGrid>
                         </GroupBox>
-<<<<<<< HEAD
-=======
-
->>>>>>> 57f7faaf
+
                     </StackPanel>
                 </ScrollViewer>
             </Border>
